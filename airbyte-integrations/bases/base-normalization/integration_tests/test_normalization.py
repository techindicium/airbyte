#
# Copyright (c) 2021 Airbyte, Inc., all rights reserved.
#

import json
import os
import pathlib
import re
import shutil
import tempfile
from distutils.dir_util import copy_tree
from typing import Any, Dict

import pytest
from integration_tests.dbt_integration_test import DbtIntegrationTest
from normalization.destination_type import DestinationType
from normalization.transform_catalog.catalog_processor import CatalogProcessor

temporary_folders = set()

# dbt models and final sql outputs from the following git versioned tests will be written in a folder included in
# airbyte git repository.
git_versioned_tests = ["test_simple_streams", "test_nested_streams"]

dbt_test_utils = DbtIntegrationTest()


@pytest.fixture(scope="module", autouse=True)
def before_all_tests(request):
    destinations_to_test = dbt_test_utils.get_test_targets()
    for integration_type in [d.value for d in DestinationType]:
        if integration_type in destinations_to_test:
            test_root_dir = f"{pathlib.Path().absolute()}/normalization_test_output/{integration_type.lower()}"
            shutil.rmtree(test_root_dir, ignore_errors=True)
    if os.getenv("RANDOM_TEST_SCHEMA"):
        target_schema = dbt_test_utils.generate_random_string("test_normalization_ci_")
        dbt_test_utils.set_target_schema(target_schema)
    dbt_test_utils.change_current_test_dir(request)
    dbt_test_utils.setup_db(destinations_to_test)
    os.environ["PATH"] = os.path.abspath("../.venv/bin/") + ":" + os.environ["PATH"]
    yield
    dbt_test_utils.tear_down_db()
    for folder in temporary_folders:
        print(f"Deleting temporary test folder {folder}")
        shutil.rmtree(folder, ignore_errors=True)
    # TODO delete target_schema in destination by copying dbt_project.yml and injecting a on-run-end hook to clean up


@pytest.fixture
def setup_test_path(request):
    dbt_test_utils.change_current_test_dir(request)
    print(f"Running from: {pathlib.Path().absolute()}")
    print(f"Current PATH is: {os.environ['PATH']}")
    yield
    os.chdir(request.config.invocation_dir)


@pytest.mark.parametrize(
    "test_resource_name",
    set(
        git_versioned_tests
        + [
            # Non-versioned tests outputs below will be written to /tmp folders instead
        ]
    ),
)
@pytest.mark.parametrize("destination_type", list(DestinationType))
def test_normalization(destination_type: DestinationType, test_resource_name: str, setup_test_path):
    if destination_type.value not in dbt_test_utils.get_test_targets():
        pytest.skip(f"Destinations {destination_type} is not in NORMALIZATION_TEST_TARGET env variable")
    if (
        destination_type.value in (DestinationType.ORACLE.value, DestinationType.CLICKHOUSE.value)
        and test_resource_name == "test_nested_streams"
    ):
        pytest.skip(f"Destinations {destination_type} does not support nested streams")

    target_schema = dbt_test_utils.target_schema
    if destination_type.value == DestinationType.ORACLE.value:
        # Oracle does not allow changing to random schema
        dbt_test_utils.set_target_schema("test_normalization")
    try:
        run_test_normalization(destination_type, test_resource_name)
    finally:
        dbt_test_utils.set_target_schema(target_schema)


def run_test_normalization(destination_type: DestinationType, test_resource_name: str):
    print(f"Testing normalization {destination_type} for {test_resource_name} in ", dbt_test_utils.target_schema)
    # Create the test folder with dbt project and appropriate destination settings to run integration tests from
    test_root_dir = setup_test_dir(destination_type, test_resource_name)
    run_first_normalization(destination_type, test_resource_name, test_root_dir)
    if os.path.exists(os.path.join("resources", test_resource_name, "data_input", "messages_incremental.txt")):
        run_incremental_normalization(destination_type, test_resource_name, test_root_dir)
    if os.path.exists(os.path.join("resources", test_resource_name, "data_input", "messages_schema_change.txt")):
        run_schema_change_normalization(destination_type, test_resource_name, test_root_dir)


def run_first_normalization(destination_type: DestinationType, test_resource_name: str, test_root_dir: str):
    destination_config = dbt_test_utils.generate_profile_yaml_file(destination_type, test_root_dir)
    # Use destination connector to create _airbyte_raw_* tables to use as input for the test
    assert setup_input_raw_data(destination_type, test_resource_name, test_root_dir, destination_config)
    # generate models from catalog
    generate_dbt_models(destination_type, test_resource_name, test_root_dir, "models", "catalog.json")
    # Setup test resources and models
    setup_dbt_test(destination_type, test_resource_name, test_root_dir)
    dbt_test_utils.dbt_check(destination_type, test_root_dir)
    # Run dbt process
    dbt_test_utils.dbt_run(destination_type, test_root_dir, force_full_refresh=True)
    copy_tree(os.path.join(test_root_dir, "build/run/airbyte_utils/models/generated/"), os.path.join(test_root_dir, "first_output"))
    shutil.rmtree(os.path.join(test_root_dir, "build/run/airbyte_utils/models/generated/"), ignore_errors=True)
    # Verify dbt process
    dbt_test(destination_type, test_root_dir)


def run_incremental_normalization(destination_type: DestinationType, test_resource_name: str, test_root_dir: str):
    # Use destination connector to reset _airbyte_raw_* tables with new incremental data
    setup_incremental_data(destination_type, test_resource_name, test_root_dir)
    # setup new test files
    setup_dbt_incremental_test(destination_type, test_resource_name, test_root_dir)
    # Run dbt process
    dbt_test_utils.dbt_run(destination_type, test_root_dir)
    normalize_dbt_output(test_root_dir, "build/run/airbyte_utils/models/generated/", "second_output")

    if destination_type.value in [DestinationType.MYSQL.value, DestinationType.ORACLE.value]:
        pytest.skip(f"{destination_type} does not support incremental yet")
    dbt_test(destination_type, test_root_dir)


def run_schema_change_normalization(destination_type: DestinationType, test_resource_name: str, test_root_dir: str):
    if destination_type.value in [DestinationType.MSSQL.value, DestinationType.MYSQL.value, DestinationType.ORACLE.value]:
        pytest.skip(f"{destination_type} does not support schema change in incremental yet (requires dbt 0.21.0+)")
    if destination_type.value in [DestinationType.SNOWFLAKE.value, DestinationType.CLICKHOUSE.value]:
        pytest.skip(f"{destination_type} is disabled as it doesnt support schema change in incremental yet (column type changes)")

    setup_schema_change_data(destination_type, test_resource_name, test_root_dir)
    generate_dbt_models(destination_type, test_resource_name, test_root_dir, "modified_models", "catalog_schema_change.json")
    setup_dbt_schema_change_test(destination_type, test_resource_name, test_root_dir)
    dbt_test_utils.dbt_run(destination_type, test_root_dir)
    normalize_dbt_output(test_root_dir, "build/run/airbyte_utils/modified_models/generated/", "third_output")
    dbt_test(destination_type, test_root_dir)


def normalize_dbt_output(test_root_dir: str, input_dir: str, output_dir: str):
    tmp_dir = os.path.join(test_root_dir, input_dir)
    output_dir = os.path.join(test_root_dir, output_dir)
    shutil.rmtree(output_dir, ignore_errors=True)

    def copy_replace_dbt_tmp(src, dst):
        dbt_test_utils.copy_replace(src, dst, "__dbt_tmp[0-9]+", "__dbt_tmp")

    shutil.copytree(tmp_dir, output_dir, copy_function=copy_replace_dbt_tmp)
    shutil.rmtree(tmp_dir, ignore_errors=True)


def setup_test_dir(destination_type: DestinationType, test_resource_name: str) -> str:
    """
    We prepare a clean folder to run the tests from.

    if the test_resource_name is part of git_versioned_tests, then dbt models and final sql outputs
    will be written to a folder included in airbyte git repository.

    Non-versioned tests will be written in /tmp folders instead.

    The purpose is to keep track of a small set of downstream changes on selected integration tests cases.
     - generated dbt models created by normalization script from an input destination_catalog.json
     - final output sql files created by dbt CLI from the generated dbt models (dbt models are sql files with jinja templating,
     these are interpreted and compiled into the native SQL dialect of the final destination engine)
    """
    if test_resource_name in git_versioned_tests:
        test_root_dir = f"{pathlib.Path().absolute()}/normalization_test_output/{destination_type.value.lower()}"
    else:
        test_root_dir = f"{pathlib.Path().joinpath('..', 'build', 'normalization_test_output', destination_type.value.lower()).resolve()}"
    os.makedirs(test_root_dir, exist_ok=True)
    test_root_dir = f"{test_root_dir}/{test_resource_name}"
    shutil.rmtree(test_root_dir, ignore_errors=True)
    print(f"Setting up test folder {test_root_dir}")
    dbt_project_yaml = "../dbt-project-template/dbt_project.yml"
    copy_tree("../dbt-project-template", test_root_dir)
    if destination_type.value == DestinationType.MSSQL.value:
        copy_tree("../dbt-project-template-mssql", test_root_dir)
        dbt_project_yaml = "../dbt-project-template-mssql/dbt_project.yml"
    elif destination_type.value == DestinationType.MYSQL.value:
        copy_tree("../dbt-project-template-mysql", test_root_dir)
        dbt_project_yaml = "../dbt-project-template-mysql/dbt_project.yml"
    elif destination_type.value == DestinationType.ORACLE.value:
        copy_tree("../dbt-project-template-oracle", test_root_dir)
        dbt_project_yaml = "../dbt-project-template-oracle/dbt_project.yml"
<<<<<<< HEAD
    elif destination_type.value == DestinationType.CLICKHOUSE.value:
        copy_tree("../dbt-project-template-clickhouse", test_root_dir)
        dbt_project_yaml = "../dbt-project-template-clickhouse/dbt_project.yml"
    if destination_type.value not in (DestinationType.REDSHIFT.value, DestinationType.ORACLE.value):
        # Prefer 'view' to 'ephemeral' for tests so it's easier to debug with dbt
        dbt_test_utils.copy_replace(
            dbt_project_yaml,
            os.path.join(test_root_dir, "dbt_project.yml"),
            pattern="ephemeral",
            replace_value="view",
        )
    else:
        # keep ephemeral tables
        dbt_test_utils.copy_replace(dbt_project_yaml, os.path.join(test_root_dir, "dbt_project.yml"))
=======
    dbt_test_utils.copy_replace(dbt_project_yaml, os.path.join(test_root_dir, "dbt_project.yml"))
>>>>>>> 109461b7
    return test_root_dir


def setup_input_raw_data(
    destination_type: DestinationType, test_resource_name: str, test_root_dir: str, destination_config: Dict[str, Any]
) -> bool:
    """
    We run docker images of destinations to upload test data stored in the messages.txt file for each test case.
    This should populate the associated "raw" tables from which normalization is reading from when running dbt CLI.
    """
    catalog_file = os.path.join("resources", test_resource_name, "data_input", "catalog.json")
    message_file = os.path.join("resources", test_resource_name, "data_input", "messages.txt")
    dbt_test_utils.copy_replace(
        catalog_file,
        os.path.join(test_root_dir, "reset_catalog.json"),
        pattern='"destination_sync_mode": ".*"',
        replace_value='"destination_sync_mode": "overwrite"',
    )
    dbt_test_utils.copy_replace(catalog_file, os.path.join(test_root_dir, "destination_catalog.json"))
    config_file = os.path.join(test_root_dir, "destination_config.json")
    with open(config_file, "w") as f:
        f.write(json.dumps(destination_config))
    # Force a reset in destination raw tables
    assert run_destination_process(destination_type, test_root_dir, "", "reset_catalog.json")
    # Run a sync to create raw tables in destinations
    return run_destination_process(destination_type, test_root_dir, message_file, "destination_catalog.json")


def setup_incremental_data(destination_type: DestinationType, test_resource_name: str, test_root_dir: str) -> bool:
    message_file = os.path.join("resources", test_resource_name, "data_input", "messages_incremental.txt")
    # Force a reset in destination raw tables
    assert run_destination_process(destination_type, test_root_dir, "", "reset_catalog.json")
    # Run a sync to create raw tables in destinations
    return run_destination_process(destination_type, test_root_dir, message_file, "destination_catalog.json")


def setup_schema_change_data(destination_type: DestinationType, test_resource_name: str, test_root_dir: str) -> bool:
    catalog_file = os.path.join("resources", test_resource_name, "data_input", "catalog_schema_change.json")
    message_file = os.path.join("resources", test_resource_name, "data_input", "messages_schema_change.txt")
    dbt_test_utils.copy_replace(
        catalog_file,
        os.path.join(test_root_dir, "reset_catalog.json"),
        pattern='"destination_sync_mode": ".*"',
        replace_value='"destination_sync_mode": "overwrite"',
    )
    dbt_test_utils.copy_replace(catalog_file, os.path.join(test_root_dir, "destination_catalog.json"))
    dbt_test_utils.copy_replace(
        os.path.join(test_root_dir, "dbt_project.yml"),
        os.path.join(test_root_dir, "first_dbt_project.yml"),
    )
    dbt_test_utils.copy_replace(
        os.path.join(test_root_dir, "first_dbt_project.yml"),
        os.path.join(test_root_dir, "dbt_project.yml"),
        pattern=r'source-paths: \["models"\]',
        replace_value='source-paths: ["modified_models"]',
    )
    # Run a sync to update raw tables in destinations
    return run_destination_process(destination_type, test_root_dir, message_file, "destination_catalog.json")


def run_destination_process(destination_type: DestinationType, test_root_dir: str, message_file: str, catalog_file: str):
    commands = [
        "docker",
        "run",
        "--rm",
        "--init",
        "-v",
        f"{test_root_dir}:/data",
        "--network",
        "host",
        "-i",
        f"airbyte/destination-{destination_type.value.lower()}:dev",
        "write",
        "--config",
        "/data/destination_config.json",
        "--catalog",
    ]
    return dbt_test_utils.run_destination_process(message_file, test_root_dir, commands + [f"/data/{catalog_file}"])


def generate_dbt_models(destination_type: DestinationType, test_resource_name: str, test_root_dir: str, output_dir: str, catalog_file: str):
    """
    This is the normalization step generating dbt models files from the destination_catalog.json taken as input.
    """
    catalog_processor = CatalogProcessor(os.path.join(test_root_dir, output_dir, "generated"), destination_type)
    catalog_processor.process(
        os.path.join("resources", test_resource_name, "data_input", catalog_file), "_airbyte_data", dbt_test_utils.target_schema
    )


def setup_dbt_test(destination_type: DestinationType, test_resource_name: str, test_root_dir: str):
    """
    Prepare the data (copy) for the models for dbt test.
    """
    replace_identifiers = os.path.join("resources", test_resource_name, "data_input", "replace_identifiers.json")
    copy_test_files(
        os.path.join("resources", test_resource_name, "dbt_test_config", "dbt_schema_tests"),
        os.path.join(test_root_dir, "models/dbt_schema_tests"),
        destination_type,
        replace_identifiers,
    )
    copy_test_files(
        os.path.join("resources", test_resource_name, "dbt_test_config", "dbt_data_tests_tmp"),
        os.path.join(test_root_dir, "models/dbt_data_tests"),
        destination_type,
        replace_identifiers,
    )
    copy_test_files(
        os.path.join("resources", test_resource_name, "dbt_test_config", "dbt_data_tests"),
        os.path.join(test_root_dir, "tests"),
        destination_type,
        replace_identifiers,
    )


def setup_dbt_incremental_test(destination_type: DestinationType, test_resource_name: str, test_root_dir: str):
    """
    Prepare the data (copy) for the models for dbt test.
    """
    replace_identifiers = os.path.join("resources", test_resource_name, "data_input", "replace_identifiers.json")
    copy_test_files(
        os.path.join("resources", test_resource_name, "dbt_test_config", "dbt_schema_tests_incremental"),
        os.path.join(test_root_dir, "models/dbt_schema_tests"),
        destination_type,
        replace_identifiers,
    )
    test_directory = os.path.join(test_root_dir, "models/dbt_data_tests")
    shutil.rmtree(test_directory, ignore_errors=True)
    os.makedirs(test_directory, exist_ok=True)
    copy_test_files(
        os.path.join("resources", test_resource_name, "dbt_test_config", "dbt_data_tests_tmp_incremental"),
        test_directory,
        destination_type,
        replace_identifiers,
    )
    test_directory = os.path.join(test_root_dir, "tests")
    shutil.rmtree(test_directory, ignore_errors=True)
    os.makedirs(test_directory, exist_ok=True)
    copy_test_files(
        os.path.join("resources", test_resource_name, "dbt_test_config", "dbt_data_tests_incremental"),
        test_directory,
        destination_type,
        replace_identifiers,
    )


def setup_dbt_schema_change_test(destination_type: DestinationType, test_resource_name: str, test_root_dir: str):
    """
    Prepare the data (copy) for the models for dbt test.
    """
    replace_identifiers = os.path.join("resources", test_resource_name, "data_input", "replace_identifiers.json")
    copy_test_files(
        os.path.join("resources", test_resource_name, "dbt_test_config", "dbt_schema_tests_schema_change"),
        os.path.join(test_root_dir, "modified_models/dbt_schema_tests"),
        destination_type,
        replace_identifiers,
    )
    test_directory = os.path.join(test_root_dir, "modified_models/dbt_data_tests")
    shutil.rmtree(test_directory, ignore_errors=True)
    os.makedirs(test_directory, exist_ok=True)
    copy_test_files(
        os.path.join("resources", test_resource_name, "dbt_test_config", "dbt_data_tests_tmp_schema_change"),
        test_directory,
        destination_type,
        replace_identifiers,
    )
    test_directory = os.path.join(test_root_dir, "tests")
    shutil.rmtree(test_directory, ignore_errors=True)
    os.makedirs(test_directory, exist_ok=True)
    copy_test_files(
        os.path.join("resources", test_resource_name, "dbt_test_config", "dbt_data_tests_schema_change"),
        test_directory,
        destination_type,
        replace_identifiers,
    )


def dbt_test(destination_type: DestinationType, test_root_dir: str):
    """
    dbt provides a way to run dbt tests as described here: https://docs.getdbt.com/docs/building-a-dbt-project/tests
    - Schema tests are added in .yml files from the schema_tests directory
        - see additional macros for testing here: https://github.com/fishtown-analytics/dbt-utils#schema-tests
    - Data tests are added in .sql files from the data_tests directory and should return 0 records to be successful

    We use this mechanism to verify the output of our integration tests.
    """
    normalization_image: str = dbt_test_utils.get_normalization_image(destination_type)
    assert dbt_test_utils.run_check_dbt_command(normalization_image, "test", test_root_dir)


def copy_test_files(src: str, dst: str, destination_type: DestinationType, replace_identifiers: str):
    """
    Copy file while hacking snowflake identifiers that needs to be uppercased...
    (so we can share these dbt tests files accross destinations)
    """
    if os.path.exists(src):
        temp_dir = tempfile.mkdtemp(dir="/tmp/", prefix="normalization_test_")
        temporary_folders.add(temp_dir)
        # Copy and adapt capitalization
        if destination_type.value == DestinationType.SNOWFLAKE.value:
            shutil.copytree(src, temp_dir + "/upper", copy_function=copy_upper)
            src = temp_dir + "/upper"
        elif destination_type.value == DestinationType.REDSHIFT.value:
            shutil.copytree(src, temp_dir + "/lower", copy_function=copy_lower)
            src = temp_dir + "/lower"
        if os.path.exists(replace_identifiers):
            with open(replace_identifiers, "r") as file:
                contents = file.read()
            identifiers_map = json.loads(contents)
            pattern = []
            replace_value = []
            if dbt_test_utils.target_schema != "test_normalization":
                pattern.append("test_normalization")
                if destination_type.value == DestinationType.SNOWFLAKE.value:
                    replace_value.append(dbt_test_utils.target_schema.upper())
                else:
                    replace_value.append(dbt_test_utils.target_schema)
            if destination_type.value in identifiers_map:
                for entry in identifiers_map[destination_type.value]:
                    for k in entry:
                        # re.escape() must not be used for the replacement string in sub(), only backslashes should be escaped:
                        # see https://docs.python.org/3/library/re.html#re.escape
                        pattern.append(k.replace("\\", r"\\"))
                        replace_value.append(entry[k])
            if pattern and replace_value:

                def copy_replace_identifiers(src, dst):
                    dbt_test_utils.copy_replace(src, dst, pattern, replace_value)

                shutil.copytree(src, temp_dir + "/replace", copy_function=copy_replace_identifiers)
                src = temp_dir + "/replace"
        # final copy
        copy_tree(src, dst)


def copy_upper(src, dst):
    print(src, "->", dst)
    dbt_test_utils.copy_replace(
        src,
        dst,
        pattern=[
            r"(- name:) *(.*)",
            r"(ref\(')(.*)('\))",
            r"(source\(')(.*)('\))",
        ],
        replace_value=[
            to_upper_identifier,
            to_upper_identifier,
            to_upper_identifier,
        ],
    )


def copy_lower(src, dst):
    print(src, "->", dst)
    dbt_test_utils.copy_replace(
        src,
        dst,
        pattern=[
            r"(- name:) *(.*)",
            r"(ref\(')(.*)('\))",
            r"(source\(')(.*)('\))",
        ],
        replace_value=[
            to_lower_identifier,
            to_lower_identifier,
            to_lower_identifier,
        ],
    )


def to_upper_identifier(input: re.Match) -> str:
    if len(input.groups()) == 2:
        return f"{input.group(1)} {input.group(2).upper()}"
    elif len(input.groups()) == 3:
        return f"{input.group(1)}{input.group(2).upper()}{input.group(3)}"
    else:
        raise Exception(f"Unexpected number of groups in {input}")


def to_lower_identifier(input: re.Match) -> str:
    if len(input.groups()) == 2:
        return f"{input.group(1)} {input.group(2).lower()}"
    elif len(input.groups()) == 3:
        return f"{input.group(1)}{input.group(2).lower()}{input.group(3)}"
    else:
        raise Exception(f"Unexpected number of groups in {input}")<|MERGE_RESOLUTION|>--- conflicted
+++ resolved
@@ -185,24 +185,10 @@
     elif destination_type.value == DestinationType.ORACLE.value:
         copy_tree("../dbt-project-template-oracle", test_root_dir)
         dbt_project_yaml = "../dbt-project-template-oracle/dbt_project.yml"
-<<<<<<< HEAD
     elif destination_type.value == DestinationType.CLICKHOUSE.value:
         copy_tree("../dbt-project-template-clickhouse", test_root_dir)
         dbt_project_yaml = "../dbt-project-template-clickhouse/dbt_project.yml"
-    if destination_type.value not in (DestinationType.REDSHIFT.value, DestinationType.ORACLE.value):
-        # Prefer 'view' to 'ephemeral' for tests so it's easier to debug with dbt
-        dbt_test_utils.copy_replace(
-            dbt_project_yaml,
-            os.path.join(test_root_dir, "dbt_project.yml"),
-            pattern="ephemeral",
-            replace_value="view",
-        )
-    else:
-        # keep ephemeral tables
-        dbt_test_utils.copy_replace(dbt_project_yaml, os.path.join(test_root_dir, "dbt_project.yml"))
-=======
     dbt_test_utils.copy_replace(dbt_project_yaml, os.path.join(test_root_dir, "dbt_project.yml"))
->>>>>>> 109461b7
     return test_root_dir
 
 
