--- conflicted
+++ resolved
@@ -65,20 +65,15 @@
 
     # it is float because UI has the bug https://github.com/airbytehq/airbyte/issues/6875
     app_id: str = Field(
-<<<<<<< HEAD
+        description="The App ID applied by the developer.",
         title="App ID",
         description="The App id applied by the developer."
     )
     secret: str = Field(
         title="Secret",
-        description="The private key of the developer's application.",
+        description="The private key of the developer application.",
         airbyte_secret=True,
     )
-=======
-        description="The App ID applied by the developer.",
-    )
-    secret: str = Field(description="The private key of the developer application.", airbyte_secret=True)
->>>>>>> 16b14c51
 
 
 class AccessTokenCredSpec(BaseModel):
@@ -87,15 +82,13 @@
 
     auth_type: str = Field(default="Access token", const=True, order=1, enum=["Access token"])
 
-    environment: Union[ProductionEnvSpec, SandboxEnvSpec] = Field(default=ProductionEnvSpec.Config.title, order=2)
+    environment: Union[ProductionEnvSpec, SandboxEnvSpec] = Field(default=ProductionEnvSpec.Config.title)
 
-<<<<<<< HEAD
     access_token: str = Field(
         title="Access Token",
-        description="Long-term Authorized Access Token.",
+        description="The Long-term Authorized Access Token.",
         airbyte_secret=True
     )
-
 
 class SourceTiktokMarketingSpec(BaseModel):
     class Config:
@@ -104,26 +97,21 @@
     credentials: Union[OauthCredSpec, AccessTokenCredSpec] = Field(title="Authorization Method")
 
     start_date: str = Field(
+        title="Start Date",
         description="Start Date in format: YYYY-MM-DD.",
         default=DEFAULT_START_DATE,
         pattern="^[0-9]{4}-[0-9]{2}-[0-9]{2}$"
-=======
-    access_token: str = Field(description="The Long-term Authorized Access Token.", order=1, airbyte_secret=True)
-
-    start_date: str = Field(
         description="The Start Date in format: YYYY-MM-DD. Any data before this date will not be replicated. If this parameter is not set, all data will be replicated.",
         default=DEFAULT_START_DATE,
         pattern="^[0-9]{4}-[0-9]{2}-[0-9]{2}$",
-        order=3,
     )
 
     report_granularity: str = Field(
+        title="Report Granularity",
         description="Which time granularity should be grouped by; for LIFETIME there will be no grouping. "
         "This option is used for reports' streams only.",
         default=ReportGranularity.default().value,
         enum=[g.value for g in ReportGranularity],
-        order=4,
->>>>>>> 16b14c51
     )
 
     @staticmethod
