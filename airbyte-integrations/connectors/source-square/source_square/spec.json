{
  "documentationUrl": "https://docs.airbyte.io/integrations/sources/square",
  "connectionSpecification": {
    "$schema": "http://json-schema.org/draft-07/schema#",
    "title": "Square Source CDK Specifications",
    "type": "object",
    "required": ["is_sandbox"],
    "additionalProperties": true,
    "properties": {
<<<<<<< HEAD
=======
      "api_key": {
        "type": "string",
        "description": "The API key for a Square application.",
        "title": "API Key",
        "airbyte_secret": true
      },
>>>>>>> ae8acdc7
      "is_sandbox": {
        "type": "boolean",
        "description": "Determines whether to use the sandbox or production environment.",
        "title": "Sandbox",
        "examples": [true, false],
        "default": false
      },
      "start_date": {
        "type": "string",
        "description": "UTC date in the format YYYY-MM-DD. Any data before this date will not be replicated. If not set, all data will be replicated.",
        "title": "Start Date",
        "examples": ["2021-01-01"],
        "default": "2021-01-01",
        "pattern": "^[0-9]{4}-[0-9]{2}-[0-9]{2}$"
      },
      "include_deleted_objects": {
        "type": "boolean",
        "description": "In some streams there is an option to include deleted objects (Items, Categories, Discounts, Taxes)",
        "title": "Include Deleded Objects",
        "examples": [true, false],
        "default": false
      },
      "credentials": {
        "type": "object",
        "title": "Credential Type",
        "oneOf": [
          {
            "title": "Oauth authentication",
            "type": "object",
            "required": [
              "auth_type",
              "client_id",
              "client_secret",
              "refresh_token"
            ],
            "properties": {
              "auth_type": {
                "type": "string",
                "const": "Oauth",
                "enum": ["Oauth"],
                "default": "Oauth",
                "order": 0
              },
              "client_id": {
                "title": "Client ID",
                "type": "string",
                "description": "The Square-issued ID of your application",
                "airbyte_secret": true
              },
              "client_secret": {
                "title": "Client Secret",
                "type": "string",
                "description": "The Square-issued application secret for your application",
                "airbyte_secret": true
              },
              "refresh_token": {
                "title": "Refresh Token",
                "type": "string",
                "description": "A refresh token generated using the above client ID and secret",
                "airbyte_secret": true
              }
            }
          },
          {
            "type": "object",
            "title": "API Key",
            "required": ["auth_type", "api_key"],
            "properties": {
              "auth_type": {
                "type": "string",
                "const": "Apikey",
                "enum": ["Apikey"],
                "default": "Apikey",
                "order": 1
              },
              "api_key": {
                "title": "API key token",
                "type": "string",
                "description": "The API key for a Square application",
                "airbyte_secret": true
              }
            }
          }
        ]
      }
    }
  },
  "authSpecification": {
    "auth_type": "oauth2.0",
    "oauth2Specification": {
      "rootObject": ["credentials", 0],
      "oauthFlowInitParameters": [["client_id"], ["client_secret"]],
      "oauthFlowOutputParameters": [["refresh_token"]]
    }
  }
}<|MERGE_RESOLUTION|>--- conflicted
+++ resolved
@@ -7,15 +7,6 @@
     "required": ["is_sandbox"],
     "additionalProperties": true,
     "properties": {
-<<<<<<< HEAD
-=======
-      "api_key": {
-        "type": "string",
-        "description": "The API key for a Square application.",
-        "title": "API Key",
-        "airbyte_secret": true
-      },
->>>>>>> ae8acdc7
       "is_sandbox": {
         "type": "boolean",
         "description": "Determines whether to use the sandbox or production environment.",
@@ -34,7 +25,7 @@
       "include_deleted_objects": {
         "type": "boolean",
         "description": "In some streams there is an option to include deleted objects (Items, Categories, Discounts, Taxes)",
-        "title": "Include Deleded Objects",
+        "title": "Include Deleted Objects",
         "examples": [true, false],
         "default": false
       },
