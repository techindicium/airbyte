/*
 * Copyright (c) 2021 Airbyte, Inc., all rights reserved.
 */

package io.airbyte.integrations.destination.oracle;

import com.fasterxml.jackson.databind.JsonNode;
import com.google.common.collect.ImmutableMap;
import io.airbyte.commons.json.Jsons;
import io.airbyte.integrations.base.Destination;
import io.airbyte.integrations.base.IntegrationRunner;
import io.airbyte.integrations.base.JavaBaseConstants;
import io.airbyte.integrations.base.ssh.SshWrappedDestination;
import io.airbyte.integrations.destination.jdbc.AbstractJdbcDestination;
import java.io.IOException;
import java.io.PrintWriter;
import java.util.ArrayList;
import java.util.List;
import java.util.concurrent.TimeUnit;
import org.apache.commons.lang3.RandomStringUtils;
import org.slf4j.Logger;
import org.slf4j.LoggerFactory;

public class OracleDestination extends AbstractJdbcDestination implements Destination {

  private static final Logger LOGGER = LoggerFactory.getLogger(OracleDestination.class);
  public static final List<String> HOST_KEY = List.of("host");
  public static final List<String> PORT_KEY = List.of("port");

  public static final String DRIVER_CLASS = "oracle.jdbc.OracleDriver";

  public static final String COLUMN_NAME_AB_ID =
      "\"" + JavaBaseConstants.COLUMN_NAME_AB_ID.toUpperCase() + "\"";
  public static final String COLUMN_NAME_DATA =
      "\"" + JavaBaseConstants.COLUMN_NAME_DATA.toUpperCase() + "\"";
  public static final String COLUMN_NAME_EMITTED_AT =
      "\"" + JavaBaseConstants.COLUMN_NAME_EMITTED_AT.toUpperCase() + "\"";

  private static final String KEY_STORE_FILE_PATH = "clientkeystore.jks";
  private static final String KEY_STORE_PASS = RandomStringUtils.randomAlphanumeric(8);

  enum Protocol {
    TCP,
    TCPS
  }

  public OracleDestination() {
    super(DRIVER_CLASS, new OracleNameTransformer(), new OracleOperations("users"));
    System.setProperty("oracle.jdbc.timezoneAsRegion", "false");
  }

  public static Destination sshWrappedDestination() {
    return new SshWrappedDestination(new OracleDestination(), List.of("host"), List.of("port"));
  }

  @Override
  public JsonNode toJdbcConfig(final JsonNode config) {
    final List<String> additionalParameters = new ArrayList<>();

    final Protocol protocol = config.has("encryption")
        ? obtainConnectionProtocol(config.get("encryption"), additionalParameters)
        : Protocol.TCP;
    final String connectionString = String.format(
        "jdbc:oracle:thin:@(DESCRIPTION=(ADDRESS=(PROTOCOL=%s)(HOST=%s)(PORT=%s))(CONNECT_DATA=(SID=%s)))",
        protocol,
        config.get("host").asText(),
        config.get("port").asText(),
        config.get("sid").asText());

    final ImmutableMap.Builder<Object, Object> configBuilder = ImmutableMap.builder()
        .put("username", config.get("username").asText())
        .put("jdbc_url", connectionString);

    if (config.has("password")) {
      configBuilder.put("password", config.get("password").asText());
    }

    if (!additionalParameters.isEmpty()) {
      final String connectionParams = String.join(";", additionalParameters);
      configBuilder.put("connection_properties", connectionParams);
    }

    return Jsons.jsonNode(configBuilder.build());
  }

  private Protocol obtainConnectionProtocol(final JsonNode encryption,
                                            final List<String> additionalParameters) {
    final String encryptionMethod = encryption.get("encryption_method").asText();
    switch (encryptionMethod) {
      case "unencrypted" -> {
        return Protocol.TCP;
      }
      case "client_nne" -> {
        final String algorithm = encryption.get("encryption_algorithm").asText();
        additionalParameters.add("oracle.net.encryption_client=REQUIRED");
        additionalParameters.add("oracle.net.encryption_types_client=( " + algorithm + " )");
        return Protocol.TCP;
      }
      case "encrypted_verify_certificate" -> {
        try {
          convertAndImportCertificate(encryption.get("ssl_certificate").asText());
        } catch (final IOException | InterruptedException e) {
          throw new RuntimeException("Failed to import certificate into Java Keystore");
        }
        additionalParameters.add("javax.net.ssl.trustStore=" + KEY_STORE_FILE_PATH);
        additionalParameters.add("javax.net.ssl.trustStoreType=JKS");
        additionalParameters.add("javax.net.ssl.trustStorePassword=" + KEY_STORE_PASS);
        return Protocol.TCPS;
      }
    }
    throw new RuntimeException(
        "Failed to obtain connection protocol from config " + encryption.asText());
  }

  private static void convertAndImportCertificate(final String certificate)
      throws IOException, InterruptedException {
    final Runtime run = Runtime.getRuntime();
    try (final PrintWriter out = new PrintWriter("certificate.pem")) {
      out.print(certificate);
    }
    runProcess("openssl x509 -outform der -in certificate.pem -out certificate.der", run);
    runProcess("keytool -import -alias rds-root -keystore " + KEY_STORE_FILE_PATH
        + " -file certificate.der -storepass " + KEY_STORE_PASS + " -noprompt", run);
  }

  private static void runProcess(final String cmd, final Runtime run) throws IOException, InterruptedException {
    final Process pr = run.exec(cmd);
    if (!pr.waitFor(30, TimeUnit.SECONDS)) {
      pr.destroy();
      throw new RuntimeException("Timeout while executing: " + cmd);
    }
  }

  public static void main(final String[] args) throws Exception {
<<<<<<< HEAD
    final Destination destination = new SshWrappedDestination(new OracleDestination(), HOST_KEY,
        PORT_KEY);
=======
    final Destination destination = sshWrappedDestination();
>>>>>>> 1dcd525e
    LOGGER.info("starting destination: {}", OracleDestination.class);
    new IntegrationRunner(destination).run(args);
    LOGGER.info("completed destination: {}", OracleDestination.class);
  }

}<|MERGE_RESOLUTION|>--- conflicted
+++ resolved
@@ -132,12 +132,7 @@
   }
 
   public static void main(final String[] args) throws Exception {
-<<<<<<< HEAD
-    final Destination destination = new SshWrappedDestination(new OracleDestination(), HOST_KEY,
-        PORT_KEY);
-=======
     final Destination destination = sshWrappedDestination();
->>>>>>> 1dcd525e
     LOGGER.info("starting destination: {}", OracleDestination.class);
     new IntegrationRunner(destination).run(args);
     LOGGER.info("completed destination: {}", OracleDestination.class);
