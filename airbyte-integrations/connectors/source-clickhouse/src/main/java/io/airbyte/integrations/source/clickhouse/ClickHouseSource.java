--- conflicted
+++ resolved
@@ -82,8 +82,6 @@
 
   @Override
   public JsonNode toDatabaseConfig(final JsonNode config) {
-<<<<<<< HEAD
-=======
     final StringBuilder jdbcUrl = new StringBuilder(String.format("jdbc:clickhouse://%s:%s/%s",
         config.get("host").asText(),
         config.get("port").asText(),
@@ -94,7 +92,6 @@
       jdbcUrl.append("?").append(String.join("&", SSL_PARAMETERS));
     }
 
->>>>>>> 1dcd525e
     return Jsons.jsonNode(ImmutableMap.builder()
         .put("username", config.get("username").asText())
         .put("password", config.get("password").asText())
@@ -108,11 +105,7 @@
   }
 
   public static void main(final String[] args) throws Exception {
-<<<<<<< HEAD
-    final Source source = new ClickHouseSource();
-=======
     final Source source = ClickHouseSource.getWrappedSource();
->>>>>>> 1dcd525e
     LOGGER.info("starting source: {}", ClickHouseSource.class);
     new IntegrationRunner(source).run(args);
     LOGGER.info("completed source: {}", ClickHouseSource.class);
