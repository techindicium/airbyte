--- conflicted
+++ resolved
@@ -325,8 +325,6 @@
         return f"price_rules/{price_rule_id}/{self.data_field}.json"
 
 
-<<<<<<< HEAD
-=======
 class Locations(ShopifyStream):
 
     """
@@ -396,7 +394,6 @@
         return f"orders/{order_id}/{self.data_field}.json"
 
 
->>>>>>> 1dcd525e
 class SourceShopify(AbstractSource):
     def check_connection(self, logger: AirbyteLogger, config: Mapping[str, Any]) -> Tuple[bool, any]:
 
