--- conflicted
+++ resolved
@@ -17,14 +17,10 @@
  */
 public class LogsHandler {
 
-<<<<<<< HEAD
-  public File getLogs(final Configs configs, final LogsRequestBody logsRequestBody) {
-=======
   public File getLogs(final Path workspaceRoot,
                       final WorkerEnvironment workerEnvironment,
                       final LogConfigs logConfigs,
                       final LogsRequestBody logsRequestBody) {
->>>>>>> 1dcd525e
     switch (logsRequestBody.getLogType()) {
       case SERVER -> {
         return LogClientSingleton.getInstance().getServerLogFile(workspaceRoot, workerEnvironment, logConfigs);
