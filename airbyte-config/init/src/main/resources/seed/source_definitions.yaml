- name: Airtable
  sourceDefinitionId: 14c6e7ea-97ed-4f5e-a7b5-25e9a80b8212
  dockerRepository: airbyte/source-airtable
  dockerImageTag: 0.1.1
  documentationUrl: https://docs.airbyte.io/integrations/sources/airtable
  icon: airtable.svg
  sourceType: api
- name: AWS CloudTrail
  sourceDefinitionId: 6ff047c0-f5d5-4ce5-8c81-204a830fa7e1
  dockerRepository: airbyte/source-aws-cloudtrail
  dockerImageTag: 0.1.4
  documentationUrl: https://docs.airbyte.io/integrations/sources/aws-cloudtrail
  icon: awscloudtrail.svg
  sourceType: api
- name: Amazon Ads
  sourceDefinitionId: c6b0a29e-1da9-4512-9002-7bfd0cba2246
  dockerRepository: airbyte/source-amazon-ads
  dockerImageTag: 0.1.3
  documentationUrl: https://docs.airbyte.io/integrations/sources/amazon-ads
  icon: amazonads.svg
  sourceType: api
- name: Amazon Seller Partner
  sourceDefinitionId: e55879a8-0ef8-4557-abcf-ab34c53ec460
  dockerRepository: airbyte/source-amazon-seller-partner
  dockerImageTag: 0.2.12
  sourceType: api
  documentationUrl: https://docs.airbyte.io/integrations/sources/amazon-seller-partner
  icon: amazonsellerpartner.svg
- name: Amazon SQS
  sourceDefinitionId: 983fd355-6bf3-4709-91b5-37afa391eeb6
  dockerRepository: airbyte/source-amazon-sqs
  dockerImageTag: 0.1.0
  documentationUrl: https://docs.airbyte.io/integrations/sources/amazon-sqs
  sourceType: api
- name: Amplitude
  sourceDefinitionId: fa9f58c6-2d03-4237-aaa4-07d75e0c1396
  dockerRepository: airbyte/source-amplitude
  dockerImageTag: 0.1.4
  documentationUrl: https://docs.airbyte.io/integrations/sources/amplitude
  icon: amplitude.svg
  sourceType: api
- name: Apify Dataset
  sourceDefinitionId: 47f17145-fe20-4ef5-a548-e29b048adf84
  dockerRepository: airbyte/source-apify-dataset
  dockerImageTag: 0.1.3
  documentationUrl: https://docs.airbyte.io/integrations/sources/apify-dataset
  icon: apify.svg
  sourceType: api
- name: Appstore
  sourceDefinitionId: 2af123bf-0aaf-4e0d-9784-cb497f23741a
  dockerRepository: airbyte/source-appstore-singer
  dockerImageTag: 0.2.6
  documentationUrl: https://docs.airbyte.io/integrations/sources/appstore
  icon: appstore.svg
  sourceType: api
- name: Asana
  sourceDefinitionId: d0243522-dccf-4978-8ba0-37ed47a0bdbf
  dockerRepository: airbyte/source-asana
  dockerImageTag: 0.1.3
  documentationUrl: https://docs.airbyte.io/integrations/sources/asana
  icon: asana.svg
  sourceType: api
- name: Azure Table Storage
  sourceDefinitionId: 798ae795-5189-42b6-b64e-3cb91db93338
  dockerRepository: airbyte/source-azure-table
  dockerImageTag: 0.1.1
  documentationUrl: https://docs.airbyte.io/integrations/sources/azure-table
  icon: azureblobstorage.svg
  sourceType: database
- name: BambooHR
  sourceDefinitionId: 90916976-a132-4ce9-8bce-82a03dd58788
  dockerRepository: airbyte/source-bamboo-hr
  dockerImageTag: 0.1.0
  documentationUrl: https://docs.airbyte.io/integrations/sources/bamboo-hr
  icon: bamboohr.svg
  sourceType: api
- name: BigCommerce
  sourceDefinitionId: 59c5501b-9f95-411e-9269-7143c939adbd
  dockerRepository: airbyte/source-bigcommerce
  dockerImageTag: 0.1.3
  documentationUrl: https://docs.airbyte.io/integrations/sources/bigcommerce
  icon: bigcommerce.svg
  sourceType: api
- name: BigQuery
  sourceDefinitionId: bfd1ddf8-ae8a-4620-b1d7-55597d2ba08c
  dockerRepository: airbyte/source-bigquery
  dockerImageTag: 0.1.5
  documentationUrl: https://docs.airbyte.io/integrations/sources/bigquery
  icon: bigquery.svg
  sourceType: database
- name: Bing Ads
  sourceDefinitionId: 47f25999-dd5e-4636-8c39-e7cea2453331
  dockerRepository: airbyte/source-bing-ads
  dockerImageTag: 0.1.2
  documentationUrl: https://docs.airbyte.io/integrations/sources/bing-ads
  icon: bingads.svg
  sourceType: api
- name: Braintree
  sourceDefinitionId: 63cea06f-1c75-458d-88fe-ad48c7cb27fd
  dockerRepository: airbyte/source-braintree
  dockerImageTag: 0.1.3
  documentationUrl: https://docs.airbyte.io/integrations/sources/braintree
  icon: braintree.svg
  sourceType: api
- name: Cart.com
  sourceDefinitionId: bb1a6d31-6879-4819-a2bd-3eed299ea8e2
  dockerRepository: airbyte/source-cart
  dockerImageTag: 0.1.5
  documentationUrl: https://docs.airbyte.io/integrations/sources/cart
  icon: cart.svg
  sourceType: api
- name: Chargebee
  sourceDefinitionId: 686473f1-76d9-4994-9cc7-9b13da46147c
  dockerRepository: airbyte/source-chargebee
  dockerImageTag: 0.1.5
  documentationUrl: https://docs.airbyte.io/integrations/sources/chargebee
  icon: chargebee.svg
  sourceType: api
- name: ClickHouse
  sourceDefinitionId: bad83517-5e54-4a3d-9b53-63e85fbd4d7c
  dockerRepository: airbyte/source-clickhouse
  dockerImageTag: 0.1.7
  documentationUrl: https://docs.airbyte.io/integrations/sources/clickhouse
  icon: cliskhouse.svg
  sourceType: database
- name: Close.com
  sourceDefinitionId: dfffecb7-9a13-43e9-acdc-b92af7997ca9
  dockerRepository: airbyte/source-close-com
  dockerImageTag: 0.1.0
  documentationUrl: https://docs.airbyte.io/integrations/sources/close-com
  icon: close.svg
  sourceType: api
- name: Cockroachdb
  sourceDefinitionId: 9fa5862c-da7c-11eb-8d19-0242ac130003
  dockerRepository: airbyte/source-cockroachdb
  dockerImageTag: 0.1.5
  documentationUrl: https://docs.airbyte.io/integrations/sources/cockroachdb
  icon: cockroachdb.svg
  sourceType: database
- name: Commercetools
  sourceDefinitionId: 008b2e26-11a3-11ec-82a8-0242ac130003
  dockerRepository: airbyte/source-commercetools
  dockerImageTag: 0.1.0
  documentationUrl: https://docs.airbyte.io/integrations/sources/commercetools
  icon: commercetools.svg
  sourceType: api
- name: Delighted
  sourceDefinitionId: cc88c43f-6f53-4e8a-8c4d-b284baaf9635
  dockerRepository: airbyte/source-delighted
  dockerImageTag: 0.1.2
  documentationUrl: https://docs.airbyte.io/integrations/sources/delighted
  icon: delighted.svg
  sourceType: api
- name: Dixa
  sourceDefinitionId: 0b5c867e-1b12-4d02-ab74-97b2184ff6d7
  dockerRepository: airbyte/source-dixa
  dockerImageTag: 0.1.2
  documentationUrl: https://docs.airbyte.io/integrations/sources/dixa
  icon: dixa.svg
  sourceType: api
- name: Drift
  sourceDefinitionId: 445831eb-78db-4b1f-8f1f-0d96ad8739e2
  dockerRepository: airbyte/source-drift
  dockerImageTag: 0.2.5
  documentationUrl: https://docs.airbyte.io/integrations/sources/drift
  icon: drift.svg
  sourceType: api
- name: Exchange Rates Api
  sourceDefinitionId: e2b40e36-aa0e-4bed-b41b-bcea6fa348b1
  dockerRepository: airbyte/source-exchange-rates
  dockerImageTag: 0.2.5
  documentationUrl: https://docs.airbyte.io/integrations/sources/exchangeratesapi
  icon: exchangeratesapi.svg
  sourceType: api
- name: Facebook Marketing
  sourceDefinitionId: e7778cfc-e97c-4458-9ecb-b4f2bba8946c
  dockerRepository: airbyte/source-facebook-marketing
  dockerImageTag: 0.2.31
  documentationUrl: https://docs.airbyte.io/integrations/sources/facebook-marketing
  icon: facebook.svg
  sourceType: api
- name: Facebook Pages
  sourceDefinitionId: 010eb12f-837b-4685-892d-0a39f76a98f5
  dockerRepository: airbyte/source-facebook-pages
  dockerImageTag: 0.1.6
  documentationUrl: https://hub.docker.com/r/airbyte/source-facebook-pages
  icon: facebook.svg
  sourceType: api
- name: File
  sourceDefinitionId: 778daa7c-feaf-4db6-96f3-70fd645acc77
  dockerRepository: airbyte/source-file
  dockerImageTag: 0.2.8
  documentationUrl: https://docs.airbyte.io/integrations/sources/file
  icon: file.svg
  sourceType: file
- name: Freshdesk
  sourceDefinitionId: ec4b9503-13cb-48ab-a4ab-6ade4be46567
  dockerRepository: airbyte/source-freshdesk
  dockerImageTag: 0.2.11
  documentationUrl: https://docs.airbyte.io/integrations/sources/freshdesk
  icon: freshdesk.svg
  sourceType: api
- name: Freshsales
  sourceDefinitionId: eca08d79-7b92-4065-b7f3-79c14836ebe7
  dockerRepository: airbyte/source-freshsales
  dockerImageTag: 0.1.1
  documentationUrl: https://docs.airbyte.io/integrations/sources/freshsales
  icon: freshsales.svg
  sourceType: api
- name: Freshservice
  sourceDefinitionId: 9bb85338-ea95-4c93-b267-6be89125b267
  dockerRepository: airbyte/source-freshservice
  dockerImageTag: 0.1.1
  documentationUrl: https://docs.airbyte.io/integrations/sources/freshservice
  icon: freshdesk.svg
  sourceType: api
- name: GitHub
  sourceDefinitionId: ef69ef6e-aa7f-4af1-a01d-ef775033524e
  dockerRepository: airbyte/source-github
  dockerImageTag: 0.2.10
  documentationUrl: https://docs.airbyte.io/integrations/sources/github
  icon: github.svg
  sourceType: api
- name: Gitlab
  sourceDefinitionId: 5e6175e5-68e1-4c17-bff9-56103bbb0d80
  dockerRepository: airbyte/source-gitlab
  dockerImageTag: 0.1.3
  documentationUrl: https://docs.airbyte.io/integrations/sources/gitlab
  icon: gitlab.svg
  sourceType: api
- name: Google Ads
  sourceDefinitionId: 253487c0-2246-43ba-a21f-5116b20a2c50
  dockerRepository: airbyte/source-google-ads
  dockerImageTag: 0.1.20
  documentationUrl: https://docs.airbyte.io/integrations/sources/google-ads
  icon: google-adwords.svg
  sourceType: api
- name: Google Analytics
  sourceDefinitionId: eff3616a-f9c3-11eb-9a03-0242ac130003
  dockerRepository: airbyte/source-google-analytics-v4
  dockerImageTag: 0.1.14
  documentationUrl: https://docs.airbyte.io/integrations/sources/google-analytics-v4
  icon: google-analytics.svg
  sourceType: api
- name: Google Directory
  sourceDefinitionId: d19ae824-e289-4b14-995a-0632eb46d246
  dockerRepository: airbyte/source-google-directory
  dockerImageTag: 0.1.9
  documentationUrl: https://docs.airbyte.io/integrations/sources/google-directory
  icon: googledirectory.svg
  sourceType: api
- name: Google Search Console
  sourceDefinitionId: eb4c9e00-db83-4d63-a386-39cfa91012a8
  dockerRepository: airbyte/source-google-search-console
  dockerImageTag: 0.1.11
  documentationUrl: https://docs.airbyte.io/integrations/sources/google-search-console
  icon: googlesearchconsole.svg
  sourceType: api
- name: Google Sheets
  sourceDefinitionId: 71607ba1-c0ac-4799-8049-7f4b90dd50f7
  dockerRepository: airbyte/source-google-sheets
  dockerImageTag: 0.2.8
  documentationUrl: https://docs.airbyte.io/integrations/sources/google-sheets
  icon: google-sheets.svg
  sourceType: file
- name: Google Workspace Admin Reports
  sourceDefinitionId: ed9dfefa-1bbc-419d-8c5e-4d78f0ef6734
  dockerRepository: airbyte/source-google-workspace-admin-reports
  dockerImageTag: 0.1.7
  documentationUrl: https://docs.airbyte.io/integrations/sources/google-workspace-admin-reports
  icon: googleworkpace.svg
  sourceType: api
- name: Greenhouse
  sourceDefinitionId: 59f1e50a-331f-4f09-b3e8-2e8d4d355f44
  dockerRepository: airbyte/source-greenhouse
  dockerImageTag: 0.2.6
  documentationUrl: https://docs.airbyte.io/integrations/sources/greenhouse
  icon: greenhouse.svg
  sourceType: api
- name: Harvest
  sourceDefinitionId: fe2b4084-3386-4d3b-9ad6-308f61a6f1e6
  dockerRepository: airbyte/source-harvest
  dockerImageTag: 0.1.8
  documentationUrl: https://docs.airbyte.io/integrations/sources/harvest
  icon: harvest.svg
  sourceType: api
- name: HubSpot
  sourceDefinitionId: 36c891d9-4bd9-43ac-bad2-10e12756272c
  dockerRepository: airbyte/source-hubspot
<<<<<<< HEAD
  dockerImageTag: 0.1.30
=======
  dockerImageTag: 0.1.31
>>>>>>> 71f5b1cd
  documentationUrl: https://docs.airbyte.io/integrations/sources/hubspot
  icon: hubspot.svg
  sourceType: api
- name: IBM Db2
  sourceDefinitionId: 447e0381-3780-4b46-bb62-00a4e3c8b8e2
  dockerRepository: airbyte/source-db2
  dockerImageTag: 0.1.4
  documentationUrl: https://docs.airbyte.io/integrations/sources/db2
  icon: db2.svg
  sourceType: database
- name: Instagram
  sourceDefinitionId: 6acf6b55-4f1e-4fca-944e-1a3caef8aba8
  dockerRepository: airbyte/source-instagram
  dockerImageTag: 0.1.9
  documentationUrl: https://hub.docker.com/r/airbyte/source-instagram
  icon: instagram.svg
  sourceType: api
- name: Intercom
  sourceDefinitionId: d8313939-3782-41b0-be29-b3ca20d8dd3a
  dockerRepository: airbyte/source-intercom
  dockerImageTag: 0.1.12
  documentationUrl: https://docs.airbyte.io/integrations/sources/intercom
  icon: intercom.svg
  sourceType: api
- name: Iterable
  sourceDefinitionId: 2e875208-0c0b-4ee4-9e92-1cb3156ea799
  dockerRepository: airbyte/source-iterable
  dockerImageTag: 0.1.15
  documentationUrl: https://docs.airbyte.io/integrations/sources/iterable
  icon: iterable.svg
  sourceType: api
- name: Jira
  sourceDefinitionId: 68e63de2-bb83-4c7e-93fa-a8a9051e3993
  dockerRepository: airbyte/source-jira
  dockerImageTag: 0.2.18
  documentationUrl: https://docs.airbyte.io/integrations/sources/jira
  icon: jira.svg
  sourceType: api
- name: Kafka
  sourceDefinitionId: d917a47b-8537-4d0d-8c10-36a9928d4265
  dockerRepository: airbyte/source-kafka
  dockerImageTag: 0.1.2
  documentationUrl: https://docs.airbyte.io/integrations/sources/kafka
  icon: kafka.svg
  sourceType: database
- name: Klaviyo
  sourceDefinitionId: 95e8cffd-b8c4-4039-968e-d32fb4a69bde
  dockerRepository: airbyte/source-klaviyo
  dockerImageTag: 0.1.3
  documentationUrl: https://docs.airbyte.io/integrations/sources/klaviyo
  icon: klaviyo.svg
  sourceType: api
- name: Lemlist
  sourceDefinitionId: 789f8e7a-2d28-11ec-8d3d-0242ac130003
  dockerRepository: airbyte/source-lemlist
  dockerImageTag: 0.1.0
  documentationUrl: https://docs.airbyte.io/integrations/sources/source-lemlist
  sourceType: api
- name: Lever Hiring
  sourceDefinitionId: 3981c999-bd7d-4afc-849b-e53dea90c948
  dockerRepository: airbyte/source-lever-hiring
  dockerImageTag: 0.1.0
  documentationUrl: https://docs.airbyte.io/integrations/sources/lever-hiring
  icon: leverhiring.svg
  sourceType: api
- name: LinkedIn Ads
  sourceDefinitionId: 137ece28-5434-455c-8f34-69dc3782f451
  dockerRepository: airbyte/source-linkedin-ads
  dockerImageTag: 0.1.5
  documentationUrl: https://docs.airbyte.io/integrations/sources/linkedin-ads
  icon: linkedin.svg
  sourceType: api
- name: Linnworks
  sourceDefinitionId: 7b86879e-26c5-4ef6-a5ce-2be5c7b46d1e
  dockerRepository: airbyte/source-linnworks
  dockerImageTag: 0.1.5
  documentationUrl: https://docs.airbyte.io/integrations/sources/linnworks
  icon: linnworks.svg
  sourceType: api
- name: Looker
  sourceDefinitionId: 00405b19-9768-4e0c-b1ae-9fc2ee2b2a8c
  dockerRepository: airbyte/source-looker
  dockerImageTag: 0.2.6
  documentationUrl: https://docs.airbyte.io/integrations/sources/looker
  icon: looker.svg
  sourceType: api
- name: Mailchimp
  sourceDefinitionId: b03a9f3e-22a5-11eb-adc1-0242ac120002
  dockerRepository: airbyte/source-mailchimp
  dockerImageTag: 0.2.10
  documentationUrl: https://docs.airbyte.io/integrations/sources/mailchimp
  icon: mailchimp.svg
  sourceType: api
- name: Mailgun
  sourceDefinitionId: 5b9cb09e-1003-4f9c-983d-5779d1b2cd51
  dockerRepository: airbyte/source-mailgun
  dockerImageTag: 0.1.0
  documentationUrl: https://docs.airbyte.io/integrations/sources/mailgun
  icon: mailgun.svg
  sourceType: api
- name: Marketo
  sourceDefinitionId: 9e0556f4-69df-4522-a3fb-03264d36b348
  dockerRepository: airbyte/source-marketo
  dockerImageTag: 0.1.3
  documentationUrl: https://docs.airbyte.io/integrations/sources/marketo
  icon: marketo.svg
  sourceType: api
- name: Microsoft SQL Server (MSSQL)
  sourceDefinitionId: b5ea17b1-f170-46dc-bc31-cc744ca984c1
  dockerRepository: airbyte/source-mssql
  dockerImageTag: 0.3.13
  documentationUrl: https://docs.airbyte.io/integrations/sources/mssql
  icon: mssql.svg
  sourceType: database
- name: Microsoft teams
  sourceDefinitionId: eaf50f04-21dd-4620-913b-2a83f5635227
  dockerRepository: airbyte/source-microsoft-teams
  dockerImageTag: 0.2.5
  documentationUrl: https://docs.airbyte.io/integrations/sources/microsoft-teams
  icon: microsoft-teams.svg
  sourceType: api
- name: Mixpanel
  sourceDefinitionId: 12928b32-bf0a-4f1e-964f-07e12e37153a
  dockerRepository: airbyte/source-mixpanel
  dockerImageTag: 0.1.9
  documentationUrl: https://docs.airbyte.io/integrations/sources/mixpanel
  icon: mixpanel.svg
  sourceType: api
- name: Monday
  sourceDefinitionId: 80a54ea2-9959-4040-aac1-eee42423ec9b
  dockerRepository: airbyte/source-monday
  dockerImageTag: 0.1.3
  documentationUrl: https://docs.airbyte.io/integrations/sources/monday
  icon: monday.svg
  sourceType: api
- name: MongoDb
  sourceDefinitionId: b2e713cd-cc36-4c0a-b5bd-b47cb8a0561e
  dockerRepository: airbyte/source-mongodb-v2
  dockerImageTag: 0.1.11
  documentationUrl: https://docs.airbyte.io/integrations/sources/mongodb-v2
  icon: mongodb.svg
  sourceType: database
- name: My Hours
  sourceDefinitionId: 722ba4bf-06ec-45a4-8dd5-72e4a5cf3903
  dockerRepository: airbyte/source-my-hours
  dockerImageTag: 0.1.0
  documentationUrl: https://docs.airbyte.io/integrations/sources/my-hours
  icon: my-hours.svg
  sourceType: api
- name: MySQL
  sourceDefinitionId: 435bb9a5-7887-4809-aa58-28c27df0d7ad
  dockerRepository: airbyte/source-mysql
  dockerImageTag: 0.5.1
  documentationUrl: https://docs.airbyte.io/integrations/sources/mysql
  icon: mysql.svg
  sourceType: database
- name: Notion
  sourceDefinitionId: 6e00b415-b02e-4160-bf02-58176a0ae687
  dockerRepository: airbyte/source-notion
  dockerImageTag: 0.1.2
  documentationUrl: https://docs.airbyte.io/integrations/sources/notion
  icon: notion.svg
  sourceType: api
- name: Okta
  sourceDefinitionId: 1d4fdb25-64fc-4569-92da-fcdca79a8372
  dockerRepository: airbyte/source-okta
  dockerImageTag: 0.1.4
  documentationUrl: https://docs.airbyte.io/integrations/sources/okta
  icon: okta.svg
  sourceType: api
- name: OneSignal
  sourceDefinitionId: bb6afd81-87d5-47e3-97c4-e2c2901b1cf8
  dockerRepository: airbyte/source-onesignal
  dockerImageTag: 0.1.2
  documentationUrl: https://docs.airbyte.io/integrations/sources/lever-onesignal
  icon: onesignal.svg
  sourceType: api
- name: OpenWeather
  sourceDefinitionId: d8540a80-6120-485d-b7d6-272bca477d9b
  dockerRepository: airbyte/source-openweather
  dockerImageTag: 0.1.0
  documentationUrl: https://docs.airbyte.io/integrations/sources/openweather
  sourceType: api
- name: Oracle DB
  sourceDefinitionId: b39a7370-74c3-45a6-ac3a-380d48520a83
  dockerRepository: airbyte/source-oracle
  dockerImageTag: 0.3.11
  documentationUrl: https://docs.airbyte.io/integrations/sources/oracle
  icon: oracle.svg
  sourceType: database
- sourceDefinitionId: 3490c201-5d95-4783-b600-eaf07a4c7787
  name: Outreach
  dockerRepository: airbyte/source-outreach
  dockerImageTag: 0.1.1
  documentationUrl: https://docs.airbyte.io/integrations/sources/outreach
  icon: outreach.svg
  sourceType: api
- name: Paypal Transaction
  sourceDefinitionId: d913b0f2-cc51-4e55-a44c-8ba1697b9239
  dockerRepository: airbyte/source-paypal-transaction
  dockerImageTag: 0.1.4
  documentationUrl: https://docs.airbyte.io/integrations/sources/paypal-transaction
  icon: paypal.svg
  sourceType: api
- name: Paystack
  sourceDefinitionId: 193bdcb8-1dd9-48d1-aade-91cadfd74f9b
  dockerRepository: airbyte/source-paystack
  dockerImageTag: 0.1.1
  documentationUrl: https://docs.airbyte.io/integrations/sources/paystack
  icon: paystack.svg
  sourceType: api
- name: Pinterest
  sourceDefinitionId: 5cb7e5fe-38c2-11ec-8d3d-0242ac130003
  dockerRepository: airbyte/source-pinterest
  dockerImageTag: 0.1.1
  documentationUrl: https://docs.airbyte.io/integrations/sources/pinterest
  icon: pinterest.svg
  sourceType: api
- name: Pipedrive
  sourceDefinitionId: d8286229-c680-4063-8c59-23b9b391c700
  dockerRepository: airbyte/source-pipedrive
  dockerImageTag: 0.1.9
  documentationUrl: https://docs.airbyte.io/integrations/sources/pipedrive
  icon: pipedrive.svg
  sourceType: api
- name: Plaid
  sourceDefinitionId: ed799e2b-2158-4c66-8da4-b40fe63bc72a
  dockerRepository: airbyte/source-plaid
  dockerImageTag: 0.3.0
  documentationUrl: https://docs.airbyte.io/integrations/sources/plaid
  icon: plaid.svg
  sourceType: api
- name: PokeAPI
  sourceDefinitionId: 6371b14b-bc68-4236-bfbd-468e8df8e968
  dockerRepository: airbyte/source-pokeapi
  dockerImageTag: 0.1.4
  documentationUrl: https://docs.airbyte.io/integrations/sources/pokeapi
  icon: pokeapi.svg
  sourceType: api
- name: PostHog
  sourceDefinitionId: af6d50ee-dddf-4126-a8ee-7faee990774f
  dockerRepository: airbyte/source-posthog
  dockerImageTag: 0.1.5
  documentationUrl: https://docs.airbyte.io/integrations/sources/posthog
  icon: posthog.svg
  sourceType: api
- name: Postgres
  sourceDefinitionId: decd338e-5647-4c0b-adf4-da0e75f5a750
  dockerRepository: airbyte/source-postgres
  dockerImageTag: 0.4.2
  documentationUrl: https://docs.airbyte.io/integrations/sources/postgres
  icon: postgresql.svg
  sourceType: database
- name: Prestashop
  sourceDefinitionId: d60a46d4-709f-4092-a6b7-2457f7d455f5
  dockerRepository: airbyte/source-prestashop
  dockerImageTag: 0.1.0
  documentationUrl: https://docs.airbyte.io/integrations/sources/presta-shop
  icon: prestashop.svg
  sourceType: api
- name: Qualaroo
  sourceDefinitionId: b08e4776-d1de-4e80-ab5c-1e51dad934a2
  dockerRepository: airbyte/source-qualaroo
  dockerImageTag: 0.1.0
  documentationUrl: https://docs.airbyte.io/integrations/sources/qualaroo
  icon: qualaroo.svg
  sourceType: api
- name: Quickbooks
  sourceDefinitionId: 29b409d9-30a5-4cc8-ad50-886eb846fea3
  dockerRepository: airbyte/source-quickbooks-singer
  dockerImageTag: 0.1.4
  documentationUrl: https://docs.airbyte.io/integrations/sources/quickbooks
  icon: qb.svg
  sourceType: api
- name: Recharge
  sourceDefinitionId: 45d2e135-2ede-49e1-939f-3e3ec357a65e
  dockerRepository: airbyte/source-recharge
  dockerImageTag: 0.1.4
  documentationUrl: https://docs.airbyte.io/integrations/sources/recharge
  icon: recharge.svg
  sourceType: api
- name: Recurly
  sourceDefinitionId: cd42861b-01fc-4658-a8ab-5d11d0510f01
  dockerRepository: airbyte/source-recurly
  dockerImageTag: 0.3.1
  documentationUrl: https://docs.airbyte.io/integrations/sources/recurly
  icon: recurly.svg
  sourceType: api
- name: Redshift
  sourceDefinitionId: e87ffa8e-a3b5-f69c-9076-6011339de1f6
  dockerRepository: airbyte/source-redshift
  dockerImageTag: 0.3.5
  documentationUrl: https://docs.airbyte.io/integrations/sources/redshift
  icon: redshift.svg
  sourceType: database
- name: Retently
  sourceDefinitionId: db04ecd1-42e7-4115-9cec-95812905c626
  dockerRepository: airbyte/source-retently
  dockerImageTag: 0.1.2
  documentationUrl: https://docs.airbyte.io/integrations/sources/retently
  icon: retently.svg
  sourceType: api
- name: S3
  sourceDefinitionId: 69589781-7828-43c5-9f63-8925b1c1ccc2
  dockerRepository: airbyte/source-s3
  dockerImageTag: 0.1.9
  documentationUrl: https://docs.airbyte.io/integrations/sources/s3
  icon: s3.svg
  sourceType: file
- name: SalesLoft
  sourceDefinitionId: 41991d12-d4b5-439e-afd0-260a31d4c53f
  dockerRepository: airbyte/source-salesloft
  dockerImageTag: 0.1.0
  documentationUrl: https://docs.airbyte.io/integrations/sources/lever-onesignal
  icon: salesloft.svg
  sourceType: api
- name: Salesforce
  sourceDefinitionId: b117307c-14b6-41aa-9422-947e34922962
  dockerRepository: airbyte/source-salesforce
  dockerImageTag: 0.1.15
  documentationUrl: https://docs.airbyte.io/integrations/sources/salesforce
  icon: salesforce.svg
  sourceType: api
- name: SearchMetrics
  sourceDefinitionId: 8d7ef552-2c0f-11ec-8d3d-0242ac130003
  dockerRepository: airbyte/source-search-metrics
  dockerImageTag: 0.1.1
  documentationUrl: https://docs.airbyte.io/integrations/sources/search-metrics
  icon: searchmetrics.svg
  sourceType: api
- name: Sendgrid
  sourceDefinitionId: fbb5fbe2-16ad-4cf4-af7d-ff9d9c316c87
  dockerRepository: airbyte/source-sendgrid
  dockerImageTag: 0.2.6
  documentationUrl: https://docs.airbyte.io/integrations/sources/sendgrid
  icon: sendgrid.svg
  sourceType: api
- name: Shopify
  sourceDefinitionId: 9da77001-af33-4bcd-be46-6252bf9342b9
  dockerRepository: airbyte/source-shopify
  dockerImageTag: 0.1.27
  documentationUrl: https://docs.airbyte.io/integrations/sources/shopify
  icon: shopify.svg
  sourceType: api
- name: Short.io
  sourceDefinitionId: 2fed2292-5586-480c-af92-9944e39fe12d
  dockerRepository: airbyte/source-shortio
  dockerImageTag: 0.1.2
  documentationUrl: https://docs.airbyte.io/integrations/sources/shortio
  icon: short.svg
  sourceType: api
- name: Slack
  sourceDefinitionId: c2281cee-86f9-4a86-bb48-d23286b4c7bd
  dockerRepository: airbyte/source-slack
  dockerImageTag: 0.1.13
  documentationUrl: https://docs.airbyte.io/integrations/sources/slack
  icon: slack.svg
  sourceType: api
- name: Smartsheets
  sourceDefinitionId: 374ebc65-6636-4ea0-925c-7d35999a8ffc
  dockerRepository: airbyte/source-smartsheets
  dockerImageTag: 0.1.7
  documentationUrl: https://docs.airbyte.io/integrations/sources/smartsheets
  icon: smartsheet.svg
  sourceType: api
- name: Snapchat Marketing
  sourceDefinitionId: 200330b2-ea62-4d11-ac6d-cfe3e3f8ab2b
  dockerRepository: airbyte/source-snapchat-marketing
  dockerImageTag: 0.1.4
  documentationUrl: https://docs.airbyte.io/integrations/sources/snapchat-marketing
  icon: snapchat.svg
  sourceType: api
- name: Snowflake
  sourceDefinitionId: e2d65910-8c8b-40a1-ae7d-ee2416b2bfa2
  dockerRepository: airbyte/source-snowflake
  dockerImageTag: 0.1.4
  documentationUrl: https://docs.airbyte.io/integrations/sources/snowflake
  icon: snowflake.svg
  sourceType: database
- name: Square
  sourceDefinitionId: 77225a51-cd15-4a13-af02-65816bd0ecf4
  dockerRepository: airbyte/source-square
  dockerImageTag: 0.1.3
  documentationUrl: https://docs.airbyte.io/integrations/sources/square
  icon: square.svg
  sourceType: api
- sourceDefinitionId: 7a4327c4-315a-11ec-8d3d-0242ac130003
  name: Strava
  dockerRepository: airbyte/source-strava
  dockerImageTag: 0.1.2
  documentationUrl: https://docs.airbyte.io/integrations/sources/strava
  icon: strava.svg
- name: Stripe
  sourceDefinitionId: e094cb9a-26de-4645-8761-65c0c425d1de
  dockerRepository: airbyte/source-stripe
  dockerImageTag: 0.1.27
  documentationUrl: https://docs.airbyte.io/integrations/sources/stripe
  icon: stripe.svg
  sourceType: api
- name: SurveyMonkey
  sourceDefinitionId: badc5925-0485-42be-8caa-b34096cb71b5
  dockerRepository: airbyte/source-surveymonkey
  dockerImageTag: 0.1.5
  documentationUrl: https://docs.airbyte.io/integrations/sources/surveymonkey
  icon: surveymonkey.svg
  sourceType: api
- name: Tempo
  sourceDefinitionId: d1aa448b-7c54-498e-ad95-263cbebcd2db
  dockerRepository: airbyte/source-tempo
  dockerImageTag: 0.2.5
  documentationUrl: https://docs.airbyte.io/integrations/sources/tempo
  icon: tempo.svg
  sourceType: api
- name: TikTok Marketing
  sourceDefinitionId: 4bfac00d-ce15-44ff-95b9-9e3c3e8fbd35
  dockerRepository: airbyte/source-tiktok-marketing
  dockerImageTag: 0.1.3
  documentationUrl: https://docs.airbyte.io/integrations/sources/tiktok-marketing
  icon: tiktok.svg
  sourceType: api
- name: Trello
  sourceDefinitionId: 8da67652-004c-11ec-9a03-0242ac130003
  dockerRepository: airbyte/source-trello
  dockerImageTag: 0.1.6
  documentationUrl: https://docs.airbyte.io/integrations/sources/trello
  icon: trelllo.svg
  sourceType: api
- name: Twilio
  sourceDefinitionId: b9dc6155-672e-42ea-b10d-9f1f1fb95ab1
  dockerRepository: airbyte/source-twilio
  dockerImageTag: 0.1.2
  documentationUrl: https://docs.airbyte.io/integrations/sources/twilio
  icon: twilio.svg
  sourceType: api
- name: Typeform
  sourceDefinitionId: e7eff203-90bf-43e5-a240-19ea3056c474
  dockerRepository: airbyte/source-typeform
  dockerImageTag: 0.1.4
  documentationUrl: https://docs.airbyte.io/integrations/sources/typeform
  icon: typeform.svg
  sourceType: api
- name: US Census
  sourceDefinitionId: c4cfaeda-c757-489a-8aba-859fb08b6970
  dockerRepository: airbyte/source-us-census
  dockerImageTag: 0.1.2
  documentationUrl: https://docs.airbyte.io/integrations/sources/us-census
  icon: uscensus.svg
  sourceType: api
- sourceDefinitionId: afa734e4-3571-11ec-991a-1e0031268139
  name: YouTube Analytics
  dockerRepository: airbyte/source-youtube-analytics
  dockerImageTag: 0.1.0
  documentationUrl: https://docs.airbyte.io/integrations/sources/source-youtube-analytics
  icon: youtube.svg
  sourceType: api
- name: Zendesk Chat
  sourceDefinitionId: 40d24d0f-b8f9-4fe0-9e6c-b06c0f3f45e4
  dockerRepository: airbyte/source-zendesk-chat
  dockerImageTag: 0.1.6
  documentationUrl: https://docs.airbyte.io/integrations/sources/zendesk-chat
  icon: zendesk.svg
  sourceType: api
- name: Zendesk Sunshine
  sourceDefinitionId: 325e0640-e7b3-4e24-b823-3361008f603f
  dockerRepository: airbyte/source-zendesk-sunshine
  dockerImageTag: 0.1.1
  documentationUrl: https://docs.airbyte.io/integrations/sources/zendesk-sunshine
  icon: zendesk.svg
  sourceType: api
- name: Zendesk Support
  sourceDefinitionId: 79c1aa37-dae3-42ae-b333-d1c105477715
  dockerRepository: airbyte/source-zendesk-support
  dockerImageTag: 0.1.11
  documentationUrl: https://docs.airbyte.io/integrations/sources/zendesk-support
  icon: zendesk.svg
  sourceType: api
- name: Zendesk Talk
  sourceDefinitionId: c8630570-086d-4a40-99ae-ea5b18673071
  dockerRepository: airbyte/source-zendesk-talk
  dockerImageTag: 0.1.3
  documentationUrl: https://docs.airbyte.io/integrations/sources/zendesk-talk
  icon: zendesk.svg
  sourceType: api
- name: Zenloop
  sourceDefinitionId: f1e4c7f6-db5c-4035-981f-d35ab4998794
  dockerRepository: airbyte/source-zenloop
  dockerImageTag: 0.1.1
  documentationUrl: https://docs.airbyte.io/integrations/sources/zenloop
  sourceType: api
- sourceDefinitionId: cdaf146a-9b75-49fd-9dd2-9d64a0bb4781
  name: Sentry
  dockerRepository: airbyte/source-sentry
  dockerImageTag: 0.1.1
  documentationUrl: https://docs.airbyte.io/integrations/sources/sentry
  icon: sentry.svg
- name: Zoom
  sourceDefinitionId: aea2fd0d-377d-465e-86c0-4fdc4f688e51
  dockerRepository: airbyte/source-zoom-singer
  dockerImageTag: 0.2.4
  documentationUrl: https://docs.airbyte.io/integrations/sources/zoom
  icon: zoom.svg
  sourceType: api
- name: Zuora
  sourceDefinitionId: 3dc3037c-5ce8-4661-adc2-f7a9e3c5ece5
  dockerRepository: airbyte/source-zuora
  dockerImageTag: 0.1.3
  documentationUrl: https://docs.airbyte.io/integrations/sources/zuora
  icon: zuora.svg
  sourceType: api
- name: Kustomer
  sourceDefinitionId: cd06e646-31bf-4dc8-af48-cbc6530fcad3
  dockerRepository: airbyte/source-kustomer-singer
  dockerImageTag: 0.1.2
  documentationUrl: https://docs.airbyte.io/integrations/sources/kustomer
  sourceType: api<|MERGE_RESOLUTION|>--- conflicted
+++ resolved
@@ -287,11 +287,7 @@
 - name: HubSpot
   sourceDefinitionId: 36c891d9-4bd9-43ac-bad2-10e12756272c
   dockerRepository: airbyte/source-hubspot
-<<<<<<< HEAD
-  dockerImageTag: 0.1.30
-=======
-  dockerImageTag: 0.1.31
->>>>>>> 71f5b1cd
+  dockerImageTag: 0.1.32
   documentationUrl: https://docs.airbyte.io/integrations/sources/hubspot
   icon: hubspot.svg
   sourceType: api
