name: Publish Connector Image
on:
  workflow_dispatch:
    inputs:
      connector:
        description: "Airbyte Connector"
        required: true
      run-tests:
        description: "Should run tests when publishing"
        required: true
        default: "true"
      comment-id:
        description: "The comment-id of the slash command. Used to update the comment with the status."
        required: false

jobs:
  ## Gradle Build
  # In case of self-hosted EC2 errors, remove this block.
  start-publish-image-runner:
    name: Start Build EC2 Runner
    runs-on: ubuntu-latest
    outputs:
      label: ${{ steps.start-ec2-runner.outputs.label }}
      ec2-instance-id: ${{ steps.start-ec2-runner.outputs.ec2-instance-id }}
    steps:
      - name: Checkout Airbyte
        uses: actions/checkout@v2
        with:
          repository: ${{github.event.pull_request.head.repo.full_name}} # always use the branch's repository
      - name: Start AWS Runner
        id: start-ec2-runner
        uses: ./.github/actions/start-aws-runner
        with:
          aws-access-key-id: ${{ secrets.SELF_RUNNER_AWS_ACCESS_KEY_ID }}
          aws-secret-access-key: ${{ secrets.SELF_RUNNER_AWS_SECRET_ACCESS_KEY }}
          github-token: ${{ secrets.SELF_RUNNER_GITHUB_ACCESS_TOKEN }}
          ec2-image-id: ami-0d648081937c75a73
  publish-image:
    needs: start-publish-image-runner
    runs-on: ${{ needs.start-publish-image-runner.outputs.label }}
    environment: more-secrets
    steps:
      - name: Set up Cloud SDK
        uses: google-github-actions/setup-gcloud@master
        with:
          service_account_key: ${{ secrets.SPEC_CACHE_SERVICE_ACCOUNT_KEY }}
          export_default_credentials: true
      - name: Search for valid connector name format
        id: regex
        uses: AsasInnab/regex-action@v1
        with:
          regex_pattern: "^(connectors|bases)/[a-zA-Z0-9-_]+$"
          regex_flags: "i" # required to be set for this plugin
          search_string: ${{ github.event.inputs.connector }}
      - name: Validate input workflow format
        if: steps.regex.outputs.first_match != github.event.inputs.connector
        run: echo "The connector provided has an invalid format!" && exit 1
      - name: Link comment to workflow run
        if: github.event.inputs.comment-id
        uses: peter-evans/create-or-update-comment@v1
        with:
          comment-id: ${{ github.event.inputs.comment-id }}
          body: |
            > :clock2: ${{github.event.inputs.connector}} https://github.com/${{github.repository}}/actions/runs/${{github.run_id}}
      - name: Checkout Airbyte
        uses: actions/checkout@v2
        with:
          repository: ${{github.event.pull_request.head.repo.full_name}} # always use the branch's repository
      # Beside PyEnv, this does not set any runtimes up because it uses an AMI image that has everything pre-installed. See https://github.com/airbytehq/airbyte/issues/4559.
      - name: Install Pyenv
        run: python3 -m pip install virtualenv==16.7.9 --user
      - name: Write Integration Test Credentials # TODO DRY this with test-command.yml
        run: ./tools/bin/ci_credentials.sh
        env:
          AMAZON_SELLER_PARTNER_TEST_CREDS: ${{ secrets.AMAZON_SELLER_PARTNER_TEST_CREDS }}
          AMAZON_ADS_TEST_CREDS: ${{ secrets.AMAZON_ADS_TEST_CREDS }}
          AMPLITUDE_INTEGRATION_TEST_CREDS: ${{ secrets.AMPLITUDE_INTEGRATION_TEST_CREDS }}
          AWS_S3_INTEGRATION_TEST_CREDS: ${{ secrets.AWS_S3_INTEGRATION_TEST_CREDS }}
          AWS_REDSHIFT_INTEGRATION_TEST_CREDS: ${{ secrets.AWS_REDSHIFT_INTEGRATION_TEST_CREDS }}
          AWS_ORACLE_INTEGRATION_TEST_CREDS: ${{ secrets.AWS_ORACLE_INTEGRATION_TEST_CREDS }}
          SOURCE_AWS_CLOUDTRAIL_CREDS: ${{ secrets.SOURCE_AWS_CLOUDTRAIL_CREDS }}
          AZURE_STORAGE_INTEGRATION_TEST_CREDS: ${{ secrets.AZURE_STORAGE_INTEGRATION_TEST_CREDS }}
          BIGQUERY_INTEGRATION_TEST_CREDS: ${{ secrets.BIGQUERY_INTEGRATION_TEST_CREDS }}
          BIGQUERY_DENORMALIZED_INTEGRATION_TEST_CREDS: ${{ secrets.BIGQUERY_DENORMALIZED_INTEGRATION_TEST_CREDS }}
          SOURCE_BING_ADS_CREDS: ${{ secrets.SOURCE_BING_ADS_CREDS }}
          BIGQUERY_TEST_CREDS: ${{ secrets.BIGQUERY_TEST_CREDS }}
          BRAINTREE_TEST_CREDS: ${{ secrets.BRAINTREE_TEST_CREDS }}
          CART_TEST_CREDS: ${{ secrets.CART_TEST_CREDS }}
          CHARGEBEE_INTEGRATION_TEST_CREDS: ${{ secrets.CHARGEBEE_INTEGRATION_TEST_CREDS }}
          DESTINATION_POSTGRES_SSH_KEY_TEST_CREDS: ${{ secrets.DESTINATION_POSTGRES_SSH_KEY_TEST_CREDS }}
          DESTINATION_POSTGRES_SSH_PWD_TEST_CREDS: ${{ secrets.DESTINATION_POSTGRES_SSH_PWD_TEST_CREDS }}
          DESTINATION_PUBSUB_TEST_CREDS: ${{ secrets.DESTINATION_PUBSUB_TEST_CREDS }}
          DESTINATION_KEEN_TEST_CREDS: ${{ secrets.DESTINATION_KEEN_TEST_CREDS }}
          DESTINATION_KVDB_TEST_CREDS: ${{ secrets.DESTINATION_KVDB_TEST_CREDS }}
          DRIFT_INTEGRATION_TEST_CREDS: ${{ secrets.DRIFT_INTEGRATION_TEST_CREDS }}
          SOURCE_DIXA_TEST_CREDS: ${{ secrets.SOURCE_DIXA_TEST_CREDS }}
          EXCHANGE_RATES_TEST_CREDS: ${{ secrets.EXCHANGE_RATES_TEST_CREDS }}
          FACEBOOK_MARKETING_TEST_INTEGRATION_CREDS: ${{ secrets.FACEBOOK_MARKETING_TEST_INTEGRATION_CREDS }}
          FACEBOOK_PAGES_INTEGRATION_TEST_CREDS: ${{ secrets.FACEBOOK_PAGES_INTEGRATION_TEST_CREDS }}
          FILE_SECURE_HTTPS_TEST_CREDS: ${{ secrets.FILE_SECURE_HTTPS_TEST_CREDS }}
          FRESHDESK_TEST_CREDS: ${{ secrets.FRESHDESK_TEST_CREDS }}
          GITLAB_INTEGRATION_TEST_CREDS: ${{ secrets.GITLAB_INTEGRATION_TEST_CREDS }}
          GH_NATIVE_INTEGRATION_TEST_CREDS: ${{ secrets.GH_NATIVE_INTEGRATION_TEST_CREDS }}
          GOOGLE_ADS_TEST_CREDS: ${{ secrets.GOOGLE_ADS_TEST_CREDS }}
          GOOGLE_ANALYTICS_V4_TEST_CREDS: ${{ secrets.GOOGLE_ANALYTICS_V4_TEST_CREDS }}
          GOOGLE_ANALYTICS_V4_TEST_CREDS_SRV_ACC: ${{ secrets.GOOGLE_ANALYTICS_V4_TEST_CREDS_SRV_ACC }}
          GOOGLE_ANALYTICS_V4_TEST_CREDS_OLD: ${{ secrets.GOOGLE_ANALYTICS_V4_TEST_CREDS_OLD }}
          GOOGLE_CLOUD_STORAGE_TEST_CREDS: ${{ secrets.GOOGLE_CLOUD_STORAGE_TEST_CREDS }}
          GOOGLE_DIRECTORY_TEST_CREDS: ${{ secrets.GOOGLE_DIRECTORY_TEST_CREDS }}
          GOOGLE_DIRECTORY_TEST_CREDS_OAUTH: ${{ secrets.GOOGLE_DIRECTORY_TEST_CREDS_OAUTH }}
          GOOGLE_SEARCH_CONSOLE_CDK_TEST_CREDS: ${{ secrets.GOOGLE_SEARCH_CONSOLE_CDK_TEST_CREDS }}
          GOOGLE_SEARCH_CONSOLE_CDK_TEST_CREDS_SRV_ACC: ${{ secrets.GOOGLE_SEARCH_CONSOLE_CDK_TEST_CREDS_SRV_ACC }}
          GOOGLE_SHEETS_TESTS_CREDS: ${{ secrets.GOOGLE_SHEETS_TESTS_CREDS }}
          GOOGLE_SHEETS_TESTS_CREDS_SRV_ACC: ${{ secrets.GOOGLE_SHEETS_TESTS_CREDS_SRV_ACC }}
          GOOGLE_SHEETS_TESTS_CREDS_OLD: ${{ secrets.GOOGLE_SHEETS_TESTS_CREDS_OLD }}
          GOOGLE_WORKSPACE_ADMIN_REPORTS_TEST_CREDS: ${{ secrets.GOOGLE_WORKSPACE_ADMIN_REPORTS_TEST_CREDS }}
          GREENHOUSE_TEST_CREDS: ${{ secrets.GREENHOUSE_TEST_CREDS }}
          GREENHOUSE_TEST_CREDS_LIMITED: ${{ secrets.GREENHOUSE_TEST_CREDS_LIMITED }}
          HARVEST_INTEGRATION_TESTS_CREDS: ${{ secrets.HARVEST_INTEGRATION_TESTS_CREDS }}
          HUBSPOT_INTEGRATION_TESTS_CREDS: ${{ secrets.HUBSPOT_INTEGRATION_TESTS_CREDS }}
          HUBSPOT_INTEGRATION_TESTS_CREDS_OAUTH: ${{ secrets.HUBSPOT_INTEGRATION_TESTS_CREDS_OAUTH }}
          INSTAGRAM_INTEGRATION_TESTS_CREDS: ${{ secrets.INSTAGRAM_INTEGRATION_TESTS_CREDS }}
          INTERCOM_INTEGRATION_TEST_CREDS: ${{ secrets.INTERCOM_INTEGRATION_TEST_CREDS }}
          ITERABLE_INTEGRATION_TEST_CREDS: ${{ secrets.ITERABLE_INTEGRATION_TEST_CREDS }}
          JIRA_INTEGRATION_TEST_CREDS: ${{ secrets.JIRA_INTEGRATION_TEST_CREDS }}
          KLAVIYO_TEST_CREDS: ${{ secrets.KLAVIYO_TEST_CREDS }}
          LEVER_HIRING_INTEGRATION_TEST_CREDS: ${{ secrets.LEVER_HIRING_INTEGRATION_TEST_CREDS }}
          LOOKER_INTEGRATION_TEST_CREDS: ${{ secrets.LOOKER_INTEGRATION_TEST_CREDS }}
          MAILCHIMP_TEST_CREDS: ${{ secrets.MAILCHIMP_TEST_CREDS }}
          MICROSOFT_TEAMS_TEST_CREDS: ${{ secrets.MICROSOFT_TEAMS_TEST_CREDS }}
          MIXPANEL_INTEGRATION_TEST_CREDS: ${{ secrets.MIXPANEL_INTEGRATION_TEST_CREDS }}
          MSSQL_RDS_TEST_CREDS: ${{ secrets.MSSQL_RDS_TEST_CREDS }}
          PAYPAL_TRANSACTION_CREDS: ${{ secrets.SOURCE_PAYPAL_TRANSACTION_CREDS }}
          POSTGRES_SSH_KEY_TEST_CREDS: ${{ secrets.POSTGRES_SSH_KEY_TEST_CREDS }}
          POSTGRES_SSH_PWD_TEST_CREDS: ${{ secrets.POSTGRES_SSH_PWD_TEST_CREDS }}
          MYSQL_SSH_KEY_TEST_CREDS: ${{ secrets.MYSQL_SSH_KEY_TEST_CREDS }}
          MYSQL_SSH_PWD_TEST_CREDS: ${{ secrets.MYSQL_SSH_PWD_TEST_CREDS }}
          POSTHOG_TEST_CREDS: ${{ secrets.POSTHOG_TEST_CREDS }}
          PIPEDRIVE_INTEGRATION_TESTS_CREDS: ${{ secrets.PIPEDRIVE_INTEGRATION_TESTS_CREDS }}
          PIPEDRIVE_INTEGRATION_TESTS_CREDS_OAUTH: ${{ secrets.PIPEDRIVE_INTEGRATION_TESTS_CREDS_OAUTH }}
          PIPEDRIVE_INTEGRATION_TESTS_CREDS_OLD: ${{ secrets.PIPEDRIVE_INTEGRATION_TESTS_CREDS_OLD }}
          RECHARGE_INTEGRATION_TEST_CREDS: ${{ secrets.RECHARGE_INTEGRATION_TEST_CREDS }}
          QUICKBOOKS_TEST_CREDS: ${{ secrets.QUICKBOOKS_TEST_CREDS }}
          SALESFORCE_BULK_INTEGRATION_TESTS_CREDS: ${{ secrets.SALESFORCE_BULK_INTEGRATION_TESTS_CREDS }}
          SALESFORCE_INTEGRATION_TESTS_CREDS: ${{ secrets.SALESFORCE_INTEGRATION_TESTS_CREDS }}
          SENDGRID_INTEGRATION_TEST_CREDS: ${{ secrets.SENDGRID_INTEGRATION_TEST_CREDS }}
          SHOPIFY_INTEGRATION_TEST_CREDS: ${{ secrets.SHOPIFY_INTEGRATION_TEST_CREDS }}
          SHOPIFY_INTEGRATION_TEST_OAUTH_CREDS: ${{ secrets.SHOPIFY_INTEGRATION_TEST_OAUTH_CREDS }}
          SOURCE_ASANA_TEST_CREDS: ${{ secrets.SOURCE_ASANA_TEST_CREDS }}
          SOURCE_OKTA_TEST_CREDS: ${{ secrets.SOURCE_OKTA_TEST_CREDS }}
          SOURCE_SLACK_TEST_CREDS: ${{ secrets.SOURCE_SLACK_TEST_CREDS }}
          SOURCE_SLACK_OAUTH_TEST_CREDS: ${{ secrets.SOURCE_SLACK_OAUTH_TEST_CREDS }}
          SOURCE_US_CENSUS_TEST_CREDS: ${{ secrets.SOURCE_US_CENSUS_TEST_CREDS }}
          SMARTSHEETS_TEST_CREDS: ${{ secrets.SMARTSHEETS_TEST_CREDS }}
          SOURCE_SNAPCHAT_MARKETING_CREDS: ${{ secrets.SOURCE_SNAPCHAT_MARKETING_CREDS }}
          SNOWFLAKE_INTEGRATION_TEST_CREDS: ${{ secrets.SNOWFLAKE_INTEGRATION_TEST_CREDS }}
          SNOWFLAKE_S3_COPY_INTEGRATION_TEST_CREDS: ${{ secrets.SNOWFLAKE_S3_COPY_INTEGRATION_TEST_CREDS }}
          SNOWFLAKE_GCS_COPY_INTEGRATION_TEST_CREDS: ${{ secrets.SNOWFLAKE_GCS_COPY_INTEGRATION_TEST_CREDS }}
          SOURCE_SQUARE_CREDS: ${{ secrets.SOURCE_SQUARE_CREDS }}
          SOURCE_MARKETO_TEST_CREDS: ${{ secrets.SOURCE_MARKETO_TEST_CREDS }}
          SOURCE_RECURLY_INTEGRATION_TEST_CREDS: ${{ secrets.SOURCE_RECURLY_INTEGRATION_TEST_CREDS }}
          SOURCE_S3_TEST_CREDS: ${{ secrets.SOURCE_S3_TEST_CREDS }}
          SOURCE_S3_PARQUET_CREDS: ${{ secrets.SOURCE_S3_PARQUET_CREDS }}
          SOURCE_SHORTIO_TEST_CREDS: ${{ secrets.SOURCE_SHORTIO_TEST_CREDS }}
          SOURCE_STRIPE_CREDS: ${{ secrets.SOURCE_STRIPE_CREDS }}
          STRIPE_INTEGRATION_CONNECTED_ACCOUNT_TEST_CREDS: ${{ secrets.STRIPE_INTEGRATION_CONNECTED_ACCOUNT_TEST_CREDS }}
          SURVEYMONKEY_TEST_CREDS: ${{ secrets.SURVEYMONKEY_TEST_CREDS }}
          TEMPO_INTEGRATION_TEST_CREDS: ${{ secrets.TEMPO_INTEGRATION_TEST_CREDS }}
          TRELLO_TEST_CREDS: ${{ secrets.TRELLO_TEST_CREDS }}
          TWILIO_TEST_CREDS: ${{ secrets.TWILIO_TEST_CREDS }}
          SOURCE_TYPEFORM_CREDS: ${{ secrets.SOURCE_TYPEFORM_CREDS }}
          ZENDESK_CHAT_INTEGRATION_TEST_CREDS: ${{ secrets.ZENDESK_CHAT_INTEGRATION_TEST_CREDS }}
          ZENDESK_SUNSHINE_TEST_CREDS: ${{ secrets.ZENDESK_SUNSHINE_TEST_CREDS }}
          ZENDESK_TALK_TEST_CREDS: ${{ secrets.ZENDESK_TALK_TEST_CREDS }}
          ZENDESK_SUPPORT_TEST_CREDS: ${{ secrets.ZENDESK_SUPPORT_TEST_CREDS }}
          ZENDESK_SUPPORT_OAUTH_TEST_CREDS: ${{ secrets.ZENDESK_SUPPORT_OAUTH_TEST_CREDS }}
          ZOOM_INTEGRATION_TEST_CREDS: ${{ secrets.ZOOM_INTEGRATION_TEST_CREDS }}
          PLAID_INTEGRATION_TEST_CREDS: ${{ secrets.PLAID_INTEGRATION_TEST_CREDS }}
          DESTINATION_S3_INTEGRATION_TEST_CREDS: ${{ secrets.DESTINATION_S3_INTEGRATION_TEST_CREDS }}
          DESTINATION_AZURE_BLOB_CREDS: ${{ secrets.DESTINATION_AZURE_BLOB_CREDS }}
          DESTINATION_GCS_CREDS: ${{ secrets.DESTINATION_GCS_CREDS }}
          APIFY_INTEGRATION_TEST_CREDS: ${{ secrets.APIFY_INTEGRATION_TEST_CREDS }}
          DESTINATION_DYNAMODB_TEST_CREDS: ${{ secrets.DESTINATION_DYNAMODB_TEST_CREDS }}
          SOURCE_ZUORA_TEST_CREDS: ${{ secrets.SOURCE_ZUORA_TEST_CREDS }}
          SOURCE_CLOSE_COM_CREDS: ${{ secrets.SOURCE_CLOSE_COM_CREDS }}
          SOURCE_BAMBOO_HR_CREDS: ${{ secrets.SOURCE_BAMBOO_HR_CREDS }}
          SOURCE_LINKEDIN_ADS_TEST_CREDS: ${{ secrets.SOURCE_LINKEDIN_ADS_TEST_CREDS }}
          SOURCE_BIGCOMMERCE_CREDS: ${{ secrets.SOURCE_BIGCOMMERCE_CREDS }}
          SOURCE_TIKTOK_MARKETING_TEST_CREDS: ${{ secrets.SOURCE_TIKTOK_MARKETING_TEST_CREDS }}
          SOURCE_TIKTOK_MARKETING_PROD_TEST_CREDS: ${{ secrets.SOURCE_TIKTOK_MARKETING_PROD_TEST_CREDS }}
          DESTINATION_DATABRICKS_CREDS: ${{ secrets.DESTINATION_DATABRICKS_CREDS }}
          MONGODB_TEST_CREDS: ${{ secrets.MONGODB_TEST_CREDS }}
          SOURCE_ONESIGNAL_TEST_CREDS: ${{ secrets.SOURCE_ONESIGNAL_TEST_CREDS }}
          SOURCE_SALESLOFT_TEST_CREDS: ${{ secrets.SOURCE_SALESLOFT_TEST_CREDS }}
<<<<<<< HEAD
          SOURCE_MONDAY_TEST_CREDS: ${{ secrets.SOURCE_MONDAY_TEST_CREDS }}
=======
          SOURCE_CONFLUENCE_TEST_CREDS: ${{ secrets.SOURCE_CONFLUENCE_TEST_CREDS }}
          SOURCE_AMAZON_SQS_TEST_CREDS: ${{ secrets.SOURCE_AMAZON_SQS_TEST_CREDS }}
          SOURCE_FRESHSERVICE_TEST_CREDS: ${{ secrets.SOURCE_FRESHSERVICE_TEST_CREDS }}
          SOURCE_LEMLIST_TEST_CREDS: ${{ secrets.SOURCE_LEMLIST_TEST_CREDS }}
          SOURCE_STRAVA_TEST_CREDS: ${{ secrets.SOURCE_STRAVA_TEST_CREDS }}
          SOURCE_PAYSTACK_TEST_CREDS: ${{ secrets.SOURCE_PAYSTACK_TEST_CREDS }}
          SOURCE_DELIGHTED_TEST_CREDS: ${{ secrets.SOURCE_DELIGHTED_TEST_CREDS }}
          SOURCE_RETENTLY_TEST_CREDS: ${{ secrets.SOURCE_RETENTLY_TEST_CREDS }}
          SOURCE_SENTRY_TEST_CREDS: ${{ secrets.SOURCE_SENTRY_TEST_CREDS }}
          SOURCE_FRESHSALES_TEST_CREDS: ${{ secrets.SOURCE_FRESHSALES_TEST_CREDS }}
>>>>>>> 1b08e306
      - run: |
          echo "$SPEC_CACHE_SERVICE_ACCOUNT_KEY" > spec_cache_key_file.json && docker login -u airbytebot -p ${DOCKER_PASSWORD}
          ./tools/integrations/manage.sh publish airbyte-integrations/${{ github.event.inputs.connector }} ${{ github.event.inputs.run-tests }} --publish_spec_to_cache
        name: publish ${{ github.event.inputs.connector }}
        id: publish
        env:
          DOCKER_PASSWORD: ${{ secrets.DOCKER_PASSWORD }}
          # Oracle expects this variable to be set. Although usually present, this is not set by default on Github virtual runners.
          TZ: UTC
      - name: Add Success Comment
        if: github.event.inputs.comment-id && success()
        uses: peter-evans/create-or-update-comment@v1
        with:
          comment-id: ${{ github.event.inputs.comment-id }}
          body: |
            > :white_check_mark: ${{github.event.inputs.connector}} https://github.com/${{github.repository}}/actions/runs/${{github.run_id}}
      - name: Add Failure Comment
        if: github.event.inputs.comment-id && !success()
        uses: peter-evans/create-or-update-comment@v1
        with:
          comment-id: ${{ github.event.inputs.comment-id }}
          body: |
            > :x: ${{github.event.inputs.connector}} https://github.com/${{github.repository}}/actions/runs/${{github.run_id}}
      - name: Slack Notification - Failure
        if: failure()
        uses: rtCamp/action-slack-notify@master
        env:
          SLACK_WEBHOOK: ${{ secrets.BUILD_SLACK_WEBHOOK }}
          SLACK_USERNAME: Buildozer
          SLACK_ICON: https://avatars.slack-edge.com/temp/2020-09-01/1342729352468_209b10acd6ff13a649a1.jpg
          SLACK_COLOR: DC143C
          SLACK_TITLE: "Failed to publish connector ${{ github.event.inputs.connector }} from branch ${{ github.ref	 }}"
          SLACK_FOOTER: ""
  # In case of self-hosted EC2 errors, remove this block.
  stop-publish-image-runner:
    name: Stop Build EC2 Runner
    needs:
      - start-publish-image-runner # required to get output from the start-runner job
      - publish-image # required to wait when the main job is done
    runs-on: ubuntu-latest
    if: ${{ always() }} # required to stop the runner even if the error happened in the previous jobs
    steps:
      - name: Configure AWS credentials
        uses: aws-actions/configure-aws-credentials@v1
        with:
          aws-access-key-id: ${{ secrets.SELF_RUNNER_AWS_ACCESS_KEY_ID }}
          aws-secret-access-key: ${{ secrets.SELF_RUNNER_AWS_SECRET_ACCESS_KEY }}
          aws-region: us-east-2
      - name: Stop EC2 runner
        uses: machulav/ec2-github-runner@v2
        with:
          mode: stop
          github-token: ${{ secrets.SELF_RUNNER_GITHUB_ACCESS_TOKEN }}
          label: ${{ needs.start-publish-image-runner.outputs.label }}
          ec2-instance-id: ${{ needs.start-publish-image-runner.outputs.ec2-instance-id }}<|MERGE_RESOLUTION|>--- conflicted
+++ resolved
@@ -192,9 +192,6 @@
           MONGODB_TEST_CREDS: ${{ secrets.MONGODB_TEST_CREDS }}
           SOURCE_ONESIGNAL_TEST_CREDS: ${{ secrets.SOURCE_ONESIGNAL_TEST_CREDS }}
           SOURCE_SALESLOFT_TEST_CREDS: ${{ secrets.SOURCE_SALESLOFT_TEST_CREDS }}
-<<<<<<< HEAD
-          SOURCE_MONDAY_TEST_CREDS: ${{ secrets.SOURCE_MONDAY_TEST_CREDS }}
-=======
           SOURCE_CONFLUENCE_TEST_CREDS: ${{ secrets.SOURCE_CONFLUENCE_TEST_CREDS }}
           SOURCE_AMAZON_SQS_TEST_CREDS: ${{ secrets.SOURCE_AMAZON_SQS_TEST_CREDS }}
           SOURCE_FRESHSERVICE_TEST_CREDS: ${{ secrets.SOURCE_FRESHSERVICE_TEST_CREDS }}
@@ -205,7 +202,7 @@
           SOURCE_RETENTLY_TEST_CREDS: ${{ secrets.SOURCE_RETENTLY_TEST_CREDS }}
           SOURCE_SENTRY_TEST_CREDS: ${{ secrets.SOURCE_SENTRY_TEST_CREDS }}
           SOURCE_FRESHSALES_TEST_CREDS: ${{ secrets.SOURCE_FRESHSALES_TEST_CREDS }}
->>>>>>> 1b08e306
+          SOURCE_MONDAY_TEST_CREDS: ${{ secrets.SOURCE_MONDAY_TEST_CREDS }}
       - run: |
           echo "$SPEC_CACHE_SERVICE_ACCOUNT_KEY" > spec_cache_key_file.json && docker login -u airbytebot -p ${DOCKER_PASSWORD}
           ./tools/integrations/manage.sh publish airbyte-integrations/${{ github.event.inputs.connector }} ${{ github.event.inputs.run-tests }} --publish_spec_to_cache
