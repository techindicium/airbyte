# Mongo DB

The MongoDB source allows to sync data from MongoDb. Source supports Full Refresh and Incremental sync strategies.

## Resulting schema

MongoDB does not have anything like table definition, thus we have to define column types from actual attributes and their values. Discover phase have two steps:

### Step 1. Find all unique properties

Connector select 10k documents to collect all distinct field.

### Step 2. Determine property types

For each property found, connector determines its type, if all the selected values have the same type - connector will set appropriate type to the property. In all other cases connector will fallback to `string` type.

## Features

| Feature | Supported |
| :--- | :--- |
| Full Refresh Sync | Yes |
| Incremental - Append Sync | Yes |
| Replicate Incremental Deletes | No |
| Namespaces | No |

### Full Refresh sync

Works as usual full refresh sync.

### Incremental sync

Cursor field can not be nested. Currently only top level document properties are supported.

Cursor should **never** be blank. In case cursor is blank - the incremental sync results might be unpredictable and will totally rely on MongoDB comparison algorithm.

Only `datetime` and `number` cursor types are supported. Cursor type is determined based on the cursor field name:

* `datetime` - if cursor field name contains a string from: `time`, `date`, `_at`, `timestamp`, `ts`
* `number` - otherwise

## Getting started

This guide describes in details how you can configure MongoDB for integration with Airbyte.

### Create users

Run `mongo` shell, switch to `admin` database and create a `READ_ONLY_USER`. `READ_ONLY_USER` will be used for Airbyte integration. Please make sure that user has read-only privileges.

```javascript
mongo
use admin;
db.createUser({user: "READ_ONLY_USER", pwd: "READ_ONLY_PASSWORD", roles: [{role: "read", db: "TARGET_DATABASE"}]})
```

Make sure the user have appropriate access levels.

### Enable MongoDB authentication

Open `/etc/mongod.conf` and add/replace specific keys:

```yaml
net:
  bindIp: 0.0.0.0

security:
  authorization: enabled
```

Binding to `0.0.0.0` will allow to connect to database from any IP address.

The last line will enable MongoDB security. Now only authenticated users will be able to access the database.

### Configure firewall

Make sure that MongoDB is accessible from external servers. Specific commands will depend on the firewall you are using \(UFW/iptables/AWS/etc\). Please refer to appropriate documentation.

Your `READ_ONLY_USER` should now be ready for use with Airbyte.

### TLS/SSL on a Connection

It is recommended to use encrypted connection. Connection with TLS/SSL security protocol for MongoDb Atlas Cluster and Replica Set instances is enabled by default. To enable TSL/SSL connection with Standalone MongoDb instance, please refer to [MongoDb Documentation](https://docs.mongodb.com/manual/tutorial/configure-ssl/).

### Сonfiguration Parameters

* Database: database name
* Authentication Source: specifies the database that the supplied credentials should be validated against. Defaults to `admin`.
* User: username to use when connecting
* Password: used to authenticate the user
* **Standalone MongoDb instance**
  * Host: URL of the database
  * Port: Port to use for connecting to the database
  * TLS: indicates whether to create encrypted connection
* **Replica Set**
  * Server addresses: the members of a replica set
  * Replica Set: A replica set name
* **MongoDb Atlas Cluster**
  * Cluster URL: URL of a cluster to connect to

For more information regarding configuration parameters, please see [MongoDb Documentation](https://docs.mongodb.com/drivers/java/sync/v4.3/fundamentals/connection/).

## Changelog

| Version | Date | Pull Request | Subject |
| :--- | :--- | :--- | :--- |
<<<<<<< HEAD
| 0.1.2   | 2021-10-07 | [6860](https://github.com/airbytehq/airbyte/pull/6860) | Added filter to avoid MongoDb system collections |
=======
| 0.1.3 | 2021-10-19 | [7160](https://github.com/airbytehq/airbyte/pull/7160) | Fixed nested document parsing |
| 0.1.2 | 2021-10-07 | [6860](https://github.com/airbytehq/airbyte/pull/6860) | Added filter to avoid MongoDb system collections |
>>>>>>> 1dcd525e
| 0.1.1 | 2021-09-21 | [6364](https://github.com/airbytehq/airbyte/pull/6364) | Source MongoDb: added support via TLS/SSL |
| 0.1.0 | 2021-08-30 | [5530](https://github.com/airbytehq/airbyte/pull/5530) | New source: MongoDb ported to java |<|MERGE_RESOLUTION|>--- conflicted
+++ resolved
@@ -102,11 +102,7 @@
 
 | Version | Date | Pull Request | Subject |
 | :--- | :--- | :--- | :--- |
-<<<<<<< HEAD
-| 0.1.2   | 2021-10-07 | [6860](https://github.com/airbytehq/airbyte/pull/6860) | Added filter to avoid MongoDb system collections |
-=======
 | 0.1.3 | 2021-10-19 | [7160](https://github.com/airbytehq/airbyte/pull/7160) | Fixed nested document parsing |
 | 0.1.2 | 2021-10-07 | [6860](https://github.com/airbytehq/airbyte/pull/6860) | Added filter to avoid MongoDb system collections |
->>>>>>> 1dcd525e
 | 0.1.1 | 2021-09-21 | [6364](https://github.com/airbytehq/airbyte/pull/6364) | Source MongoDb: added support via TLS/SSL |
 | 0.1.0 | 2021-08-30 | [5530](https://github.com/airbytehq/airbyte/pull/5530) | New source: MongoDb ported to java |