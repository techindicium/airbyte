/*
 * Copyright (c) 2021 Airbyte, Inc., all rights reserved.
 */

package io.airbyte.db.instance.jobs.migrations;

import org.flywaydb.core.api.migration.BaseJavaMigration;
import org.flywaydb.core.api.migration.Context;
import org.jooq.DSLContext;
import org.jooq.impl.DSL;
import org.jooq.impl.SQLDataType;
import org.slf4j.Logger;
import org.slf4j.LoggerFactory;

public class V0_29_15_001__Add_temporalWorkflowId_col_to_Attempts extends BaseJavaMigration {

  private static final Logger LOGGER = LoggerFactory.getLogger(V0_29_15_001__Add_temporalWorkflowId_col_to_Attempts.class);

  @Override
  public void migrate(final Context context) throws Exception {
<<<<<<< HEAD
    // Warning: please do not use any jOOQ generated code to write a migration.
    // As database schema changes, the generated jOOQ code can be deprecated. So
    // old migration may not compile if there is any generated code.
=======
    LOGGER.info("Running migration: {}", this.getClass().getSimpleName());

>>>>>>> 1dcd525e
    final DSLContext ctx = DSL.using(context.getConnection());
    ctx.alterTable("attempts")
        .addColumnIfNotExists(DSL.field("temporal_workflow_id", SQLDataType.VARCHAR(256).nullable(true)))
        .execute();
  }

}<|MERGE_RESOLUTION|>--- conflicted
+++ resolved
@@ -18,14 +18,8 @@
 
   @Override
   public void migrate(final Context context) throws Exception {
-<<<<<<< HEAD
-    // Warning: please do not use any jOOQ generated code to write a migration.
-    // As database schema changes, the generated jOOQ code can be deprecated. So
-    // old migration may not compile if there is any generated code.
-=======
     LOGGER.info("Running migration: {}", this.getClass().getSimpleName());
 
->>>>>>> 1dcd525e
     final DSLContext ctx = DSL.using(context.getConnection());
     ctx.alterTable("attempts")
         .addColumnIfNotExists(DSL.field("temporal_workflow_id", SQLDataType.VARCHAR(256).nullable(true)))
