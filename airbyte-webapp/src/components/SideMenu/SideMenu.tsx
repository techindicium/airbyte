import React from "react";
import styled from "styled-components";

import MenuItem from "./components/MenuItem";

export type SideMenuItem = {
  path: string;
  name: string | React.ReactNode;
  indicatorCount?: number;
  component: React.ComponentType<any>;
};

export type CategoryItem = {
  category?: string | React.ReactNode;
  routes: SideMenuItem[];
};

type SideMenuProps = {
  data: CategoryItem[];
  activeItem?: string;
  onSelect: (id: string) => void;
};

const Content = styled.nav`
  min-width: 147px;
`;

const Category = styled.div`
  margin-bottom: 30px;
`;

const CategoryName = styled.div`
  padding: 5px 8px;
  font-weight: 500;
  font-size: 10px;
  line-height: 12px;
  opacity: 0.5;
  text-transform: uppercase;
`;

const SideMenu: React.FC<SideMenuProps> = ({ data, onSelect, activeItem }) => {
  return (
    <Content>
      {data.map((categoryItem, index) => (
        <Category key={index}>
          {categoryItem.category && (
            <CategoryName>{categoryItem.category}</CategoryName>
          )}
          {categoryItem.routes.map((route) => (
            <MenuItem
              key={route.path}
              name={route.name}
<<<<<<< HEAD
              isActive={activeItem?.includes(route.path)}
=======
              isActive={activeItem?.endsWith(route.path)}
>>>>>>> 86e08d0f
              count={route.indicatorCount}
              onClick={() => onSelect(route.path)}
            />
          ))}
        </Category>
      ))}
    </Content>
  );
};

export default SideMenu;<|MERGE_RESOLUTION|>--- conflicted
+++ resolved
@@ -50,11 +50,7 @@
             <MenuItem
               key={route.path}
               name={route.name}
-<<<<<<< HEAD
-              isActive={activeItem?.includes(route.path)}
-=======
               isActive={activeItem?.endsWith(route.path)}
->>>>>>> 86e08d0f
               count={route.indicatorCount}
               onClick={() => onSelect(route.path)}
             />
